--- conflicted
+++ resolved
@@ -44,11 +44,7 @@
       - DATABASE_USER=postgres
       - DJANGO_SUPERUSER_PASSWORD=admin
       - DJANGO_SUPERUSER_USERNAME=admin
-<<<<<<< HEAD
-      - DJANGO_SUPERUSER_EMAIL=admin@tna-development.fake
-=======
       - DJANGO_SUPERUSER_EMAIL=admin@tna.dev
->>>>>>> bbed3ee2
       - FEATURE_BETA_BANNER_ENABLED=False
       - KEEP_ALIVE=30
       - WAGTAILAPI_BASE_URL=http://host.docker.internal:8000
