/* global $buttonHtml $noOfFilters */
import debounce from "../debounce.js";

export default function () {
    let $searchGrid = document.querySelector(
        'div[data-id="catalogue-search-grid"]',
    );
    let $searchFilterContainer = document.querySelector(
        'div[data-id="catalogue-search-sidebar"]',
    );

    let $main = document.querySelector("main");

    if (!$searchFilterContainer || !$searchGrid || !$main) {
        return;
    }

    //need case where validation warning is invoked
    let $showHideButton = document.createElement("button");
    //check the query string to populate the number of selected filters
    if (window.location.href.indexOf("filter_keyword") != -1) {
        $showHideButton.innerHTML = $buttonHtml;
    } else {
        // no filters selected (always display number of active filters)
        $showHideButton.innerHTML =
            "Add filters" +
            '<span class="sr-only"> active</span><img src="/static/images/fontawesome-svgs/chevron-down-white.svg" width="20" height="20" style="display:inline-block;margin-left:10px;">';
    }
    $showHideButton.classList.add("search-results__filter-button");
    $showHideButton.setAttribute("aria-expanded", false);
    $showHideButton.setAttribute("aria-controls", "searchFilterContainer");
    $showHideButton.setAttribute("data-link-type", "Mobile Button");
    $showHideButton.setAttribute("data-link", "Show search filters");
    $showHideButton.hidden = true;

    //console.log($showHideButton);
    //console.log($searchGrid);

    //$main.insertBefore($showHideButton, $searchGrid);
    $searchGrid.after($showHideButton, $searchGrid);

    $searchFilterContainer.id = "searchFilterContainer";

    $showHideButton.addEventListener("click", function (e) {
        e.preventDefault();
        let ariaExpanded =
            $showHideButton.getAttribute("aria-expanded") == "true";
        $showHideButton.setAttribute("aria-expanded", !ariaExpanded);
        let newAriaExpanded =
            $showHideButton.getAttribute("aria-expanded") == "true";
        $searchFilterContainer.hidden = !$searchFilterContainer.hidden;

        if (newAriaExpanded) {
            $showHideButton.innerHTML =
                'Hide filters <img src="/static/images/fontawesome-svgs/chevron-up-white.svg" width="20px" height="20px" style=\'display: inline-block;margin-left: 10px;\'>';
        } else {
            $showHideButton.innerHTML =
                'Add filters<span class="filter-indicator">' +
                $noOfFilters +
                '<span class="sr-only"> active</span></span><img src="/static/images/fontawesome-svgs/chevron-down-white.svg" width="20" height="20" style=\'display: inline-block;margin-left: 10px;\'>';
        }
    });

<<<<<<< HEAD
    if (window.innerWidth <= 992) {
=======
    if (window.innerWidth <= 1025) {
>>>>>>> f219ac35
        $showHideButton.hidden = false;
        $searchFilterContainer.hidden = true;
    }

    window.addEventListener(
        "resize",
        debounce(() => {
            let ariaExpanded = $showHideButton.getAttribute("aria-expanded");
<<<<<<< HEAD
            if (window.innerWidth <= 992) {
=======
            if (window.innerWidth <= 1025) {
>>>>>>> f219ac35
                $showHideButton.hidden = false;

                if (ariaExpanded === "false") {
                    $searchFilterContainer.hidden = true;
                } else {
                    $searchFilterContainer.hidden = false;
                }
            } else {
                $showHideButton.hidden = true;
                $searchFilterContainer.hidden = false;
            }
        }, 200),
    );
}<|MERGE_RESOLUTION|>--- conflicted
+++ resolved
@@ -61,11 +61,9 @@
         }
     });
 
-<<<<<<< HEAD
+
     if (window.innerWidth <= 992) {
-=======
-    if (window.innerWidth <= 1025) {
->>>>>>> f219ac35
+
         $showHideButton.hidden = false;
         $searchFilterContainer.hidden = true;
     }
@@ -74,11 +72,10 @@
         "resize",
         debounce(() => {
             let ariaExpanded = $showHideButton.getAttribute("aria-expanded");
-<<<<<<< HEAD
+
             if (window.innerWidth <= 992) {
-=======
-            if (window.innerWidth <= 1025) {
->>>>>>> f219ac35
+
+              
                 $showHideButton.hidden = false;
 
                 if (ariaExpanded === "false") {
