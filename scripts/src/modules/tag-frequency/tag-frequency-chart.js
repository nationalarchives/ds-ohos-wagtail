--- conflicted
+++ resolved
@@ -180,7 +180,7 @@
     // Add selected icon symbol to the SVG
     svg.append("defs").html(`
       <symbol id="selected-icon" viewBox="0 0 28 28">
-<<<<<<< HEAD
+
   <g transform="rotate(0 14 14)"> 
     <circle cx="14.0000" cy="14.0000" r="13.5" fill="#000000" stroke="#FFFFFF" stroke-width="2"/>
     <path fill="none" stroke="#FFFFFF" stroke-width="2" d="M 
@@ -192,13 +192,7 @@
   </g>
 </symbol>
 `);
-=======
-        <circle cx="13.834" cy="13.833" r="13.5" fill="#000000" stroke="#FFFFFF" stroke-width="2"/>
-        <path fill="#FFFFFF" stroke="#FFFFFF" stroke-width="2" d="M6 6 L22 22 M22 6 L6 22" />
-      </symbol>
-
-    `);
->>>>>>> 34607eba
+
 
     // Create a group for each circle and text element
     const node = svg
