--- conflicted
+++ resolved
@@ -35,11 +35,7 @@
     "webpack-cli": "~5.1"
   },
   "dependencies": {
-<<<<<<< HEAD
-    "@nationalarchives/frontend": "^0.1.22-prerelease",
-=======
     "@nationalarchives/frontend": "^0.1.23-prerelease",
->>>>>>> 94100eba
     "jquery": "~3.7",
     "openseadragon": "~4.1"
   },
