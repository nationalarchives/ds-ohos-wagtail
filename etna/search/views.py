import copy
import logging
import re

from typing import Any, Dict, Iterator, List, Optional, Tuple, Union

from django.conf import settings
from django.core.paginator import Page as PaginatorPage
from django.forms import Form
from django.http import Http404, HttpRequest, HttpResponse, HttpResponseBadRequest
from django.urls import reverse
from django.utils import timezone
from django.utils.http import urlencode
from django.views.generic import FormView, TemplateView

from wagtail.coreutils import camelcase_to_underscore

from ..analytics.mixins import SearchDataLayerMixin
from ..ciim.client import Aggregation, Sort, Stream
from ..ciim.constants import (
    CATALOGUE_BUCKETS,
    CLOSURE_CLOSED_STATUS,
    Bucket,
    BucketKeys,
    BucketList,
    Display,
    SearchTabs,
    Views,
)
from ..ciim.paginator import APIPaginator
from ..ciim.utils import underscore_to_camelcase
from ..records.api import records_client
from .forms import CatalogueSearchForm

logger = logging.getLogger(__name__)


class BucketsMixin:
    """
    A mixin for views that display a list of 'buckets' to a user.

    The `bucket_list` attribute should be set to one of the `BucketList`
    values from `etna.ciim.constants`. This value is copied and enhanced
    in the `get_buckets_for_display()` method to make the value more useful
    for rendering, then added to the template context as "buckets" by
    `get_context_data()`
    """

    # The source data for get_buckets_for_display()
    bucket_list: BucketList = None

    # To be updated by the view in get() or post()
    current_bucket_key: str = None
    current_bucket: Bucket = None

    def get_bucket_counts(self) -> List[Dict[str, Union[str, int]]]:
        """
        Returns a list of dicts that are used by `get_buckets_for_display()`
        to set the `result_count` attribute for each bucket.
        """
        return self.api_result.bucket_counts

    def get_current_bucket_key(self) -> Optional[str]:
        """
        Returns the key of the 'currently active' bucket, where relevant.
        Used by `get_buckets_for_display()` to set the 'is_current' attribute
        value to `True` on the matching bucket.
        """
        return self.current_bucket_key

    def get_buckets_for_display(self) -> Optional[BucketList]:
        """
        Returns a modified `BucketList` value that can be used in the template,
        representing the 'buckets' that available for the user to explore.
        """
        if not self.bucket_list:
            return None

        bucket_list = copy.deepcopy(self.bucket_list)

        # set `result_count` for each bucket
        doc_counts_by_key = {
            group["value"]: group["doc_count"] for group in self.get_bucket_counts()
        }
        for bucket in bucket_list:
            bucket.result_count = doc_counts_by_key.get(bucket.key, 0)

        if current := self.get_current_bucket_key():
            # set 'is_current=True' for the relevant bucket
            for bucket in bucket_list:
                if bucket.key == current:
                    bucket.is_current = True
                    break

        return bucket_list

    def get_context_data(self, **kwargs):
        buckets = self.get_buckets_for_display()

        # Set this to True if any buckets have results
        buckets_contain_results = False
        for bucket in buckets:
            if bucket.result_count:
                buckets_contain_results = True
                break

        return super().get_context_data(
            buckets=buckets, buckets_contain_results=buckets_contain_results, **kwargs
        )


class ClientAPIMixin:
    """
    A mixin for views that call the Client API to retrieve and display
    records.
    """

    # The name of the method on the API client to request from
    api_method_name: str = ""

    def get_api_result(self, form: Form) -> Dict[str, Any]:
        """
        Queries the API, and returns a `dict` containing any data from the
        response that is useful for the request.
        """
        # variabalize the method for calling below
        client_method_to_call = getattr(records_client, self.api_method_name)
        # call the variabalized api client method
        response = client_method_to_call(**self.get_api_kwargs(form))
        # add response to view state for use in other methods
        self.api_result = response
        return response

    def get_api_kwargs(self, form: Form) -> Dict[str, Any]:
        """
        Return a `dict` of key/value pairs for `get_api_result()` to use
        when making the request.
        """
        raise NotImplementedError

    def process_api_result(self, form: Form, api_result: Dict[str, Any]):
        """
        A hook that allows views to take any additional actions after
        succesfully querying the API, and before rendering the response to
        a template.
        """
        # do nothing by default
        pass

    def paginate_api_result(
        self, result_list: List[Dict[str, Any]], per_page: int, total_count: int
    ) -> Tuple[APIPaginator, PaginatorPage, Iterator[int]]:
        """
        Returns pagination-related objects to facilitate rendering of
        pagination links etc. The correct page of results should have
        already been fetched from the API by this point, so the paginator
        has no impact on the results that are displayed.
        """
        paginator = APIPaginator(total_count, per_page=per_page)
        page = PaginatorPage(result_list, number=self.page_number, paginator=paginator)
        page_range = paginator.get_elided_page_range(
            number=self.page_number, on_each_side=1, on_ends=1
        )
        return paginator, page, page_range


class SearchLandingView(SearchDataLayerMixin, BucketsMixin, TemplateView):
    """
    A simple view that queries the API to retrieve counts for the various
    buckets the user can explore, and provides a form to encourage the user
    to dig deeper. Any interaction should take them to one of the other,
    more sophisticated, views below.

    Although this view called the Client API, it does not use ClientAPIMixin,
    as the unique functionality is simple enough to keep in a single method.
    """

    template_name = "search/search.html"
    bucket_list = CATALOGUE_BUCKETS
    page_type = "Search landing page"
    page_title = "Search landing"

    def get_context_data(self, **kwargs):
        # Make empty search to get aggregations
        self.api_result = records_client.search(
            aggregations=[
                Aggregation.CATALOGUE_SOURCE,
                Aggregation.CLOSURE,
                Aggregation.COLLECTION,
                Aggregation.LEVEL,
                Aggregation.TOPIC,
                # Fetching more groups so that we receive a counts
                # for any bucket/tab options we might be showing
                f"{Aggregation.GROUP}:30",
                Aggregation.HELD_BY,
                Aggregation.TYPE,
            ],
            size=0,
        )
        kwargs["page_type"] = self.page_type
        kwargs["page_title"] = self.page_title
        return super().get_context_data(
            meta_title="Search the collection",
            form=CatalogueSearchForm(),
            **kwargs,
        )


class GETFormView(FormView):
    """
    A customised version of Django's FormView that processes the form on GET
    requests (using querystring data), rather than POST requests.

    To learn more about FormView, see:
    * https://docs.djangoproject.com/en/stable/topics/class-based-views/generic-editing/
    * https://ccbv.co.uk/projects/Django/stable/django.views.generic.edit/FormView/
    """

    http_method_names = ["get", "head"]

    def setup(self, request: HttpRequest, *args: Any, **kwargs: Any) -> None:
        """
        Create a form instance that any method can use, then bind and validate it.
        """
        super().setup(request, *args, **kwargs)
        self.form = self.get_form()
        self.form.is_valid()

    def get(self, request: HttpRequest, **kwargs: Any) -> HttpResponse:
        """
        Overrides FormView.get() to process the form and continue to
        form_valid() or form_invalid() as appropriate.
        """
        if self.form.is_valid():
            return self.form_valid(self.form)
        return self.form_invalid(self.form)

    def process_valid_form(self, form: Form) -> None:
        """
        A hook that allows views to take any additional actions after
        the form has been validated, but before gathering context data
        and rendering the response.
        """
        return None

    def form_valid(self, form: Form) -> HttpResponse:
        """
        Instead of the redirecting to success_url (FormView behaviour),
        continue with rendering.
        """
        self.process_valid_form(form)
        context = self.get_context_data(form=form)
        return self.render_to_response(context)

    def get_form_kwargs(self) -> Dict[str, Any]:
        """
        Overrides FormView.get_form_kwargs() to use `request.GET` for data
        instead `request.POST`. Thes values are used by FormView.get_form()
        to initialise the form object used by the view.
        """
        kwargs = super().get_form_kwargs()

        data = self.request.GET.copy()

        # Add any initial values
        for k, v in kwargs.get("initial", {}).items():
            data.setdefault(k, v)

        kwargs["data"] = data
        return kwargs


class BaseSearchView(SearchDataLayerMixin, ClientAPIMixin, GETFormView):
    """
    A base view that extends GETFormView to call the API when the form
    data is valid, and render results to a template.
    """

    base_title = "Search results"

    http_method_names = ["get", "head"]

    def setup(self, request: HttpRequest, *args: Any, **kwargs: Any) -> None:
        super().setup(request, *args, **kwargs)
        self.query = self.form.cleaned_data.get("q", "")
        self.api_result = None
        self.current_bucket_key = self.form.cleaned_data.get("group")
        if self.current_bucket_key and getattr(self, "bucket_list", None):
            self.current_bucket = self.bucket_list.get_bucket(self.current_bucket_key)

    def process_valid_form(self, form: Form) -> HttpResponse:
        """
        When the form is valid, get results from the API, take any actions
        based on the result, then render everything to a template.
        """
        self.api_result = self.get_api_result(form)
        self.process_api_result(form, self.api_result)

    def get_meta_title(self) -> str:
        """
        Return a string to use the the <title> tag for this view.
        """
        title = self.base_title
        if self.query:
            title += ' for "' + self.query.replace('"', "'") + '"'
        return title

    def get_result_count(self) -> int:
        """
        Return the total number of results that match the user's search terms
        and/or filter preferences.

        NOTE: Views using an API endpoint that returns something other than a
        `ResultList` should override this method as required.
        """
        return self.api_result.total_count

    def get_datalayer_data(self, request: HttpRequest) -> Dict[str, Any]:
        data = super().get_datalayer_data(request)
        if self.form.cleaned_data.get("group"):
            custom_dimension8 = (
                self.search_tab + ": " + self.form.cleaned_data.get("group")
            )
        else:
            custom_dimension8 = self.search_tab + ": " + "none"

        custom_dimension9 = self.query or "*"

        result_count = self.get_result_count()

        data.update(
            customDimension8=custom_dimension8,
            customDimension9=custom_dimension9,
            # Value is capped to improve reporting reliability
            customMetric1=result_count if result_count < 10000 else 10000,
        )
        return data

    def get_context_data(self, **kwargs: Any) -> Dict[str, Any]:
        kwargs["page_type"] = self.page_type
        kwargs["page_title"] = self.page_title
        return super().get_context_data(
            meta_title=self.get_meta_title(),
            search_query=self.query,
            result_count=self.get_result_count(),
            bucketkeys=BucketKeys,
            searchtabs=SearchTabs,
            views=Views,
            display=Display,
            closure_closed_status=CLOSURE_CLOSED_STATUS,
            **kwargs,
        )

    def set_session_info(self) -> None:
        """
        Usually called where there are links to the record details page in the search results.
        Sets session in order for it to be used in record details page when navigating from search results.
        """

        self.request.session["back_to_search_url"] = self.request.get_full_path()
        self.request.session["back_to_search_url_timestamp"] = (
            timezone.now().isoformat()
        )
        return None


class BaseFilteredSearchView(BaseSearchView):
    """
    A more specialized version `BaseSearchView` that has additional features that
    only apply to a subset of views:

    *   Default form field values
    *   Pagination
    *   Dynamic choice fields: Form fields whose values are applied as
        'filter_aggregations' to the API request, then have their `choices`
        updated to reflect data in the response.
    """

    api_stream: str = ""
    api_method_name: str = ""

    default_group: str = ""
    default_per_page: int = 20
    default_sort: str = Sort.RELEVANCE.value
    default_display: str = Display.LIST.value
    default_view: str = Views.LIST.value

    dynamic_choice_fields = (
        "collection",
        "level",
        "topic",
        "closure",
        "held_by",
        "catalogue_source",
        "type",
        "country",
        "location",
        "place",
    )

    def get_initial(self) -> Dict[str, Any]:
        return {
            "group": self.default_group,
            "sort": self.default_sort,
            "per_page": self.default_per_page,
            "display": self.default_display,
            "view": self.default_view,
        }

    @property
    def page_number(self) -> int:
        try:
            return int(self.request.GET["page"])
        except (ValueError, KeyError):
            return 1

    def form_invalid(self, form):
        """
        Interpret some form field errors as critical errors, returning a
        400 (Bad Request) response.
        """
        for field_name in (
            "group",
            "per_page",
            "sort",
            "display",
            "view",
        ):
            if field_name in form.errors:
                return HttpResponseBadRequest(str(form.errors[field_name]))

        # initialise empty result for an invalid form
        self.api_result = records_client.resultlist_from_response(
            response_data={}, bucket_counts=[]
        )

        return super().form_invalid(form)

    def get_api_kwargs(self, form: Form) -> Dict[str, Any]:
        page_size = form.cleaned_data.get("per_page")
        return dict(
            stream=self.api_stream,
            q=self.query or None,
            group=form.cleaned_data.get("group"),
            aggregations=self.get_api_aggregations(),
            filter_aggregations=self.get_api_filter_aggregations(form),
            filter_keyword=form.cleaned_data.get("filter_keyword"),
            opening_start_date=form.cleaned_data.get("opening_start_date"),
            opening_end_date=form.cleaned_data.get("opening_end_date"),
            created_start_date=form.cleaned_data.get("covering_date_from"),
            created_end_date=form.cleaned_data.get("covering_date_to"),
            offset=(self.page_number - 1) * page_size,
            size=page_size,
            sort=form.cleaned_data.get("sort"),
        )

    def get_api_aggregations(self) -> List[str]:
        """
        Called by `get_api_kwargs()` to get a value to include as 'aggregations'
        in the API request.

        The aggregations params may be specific to a bucket and will be filtered upon.
        Returns a list of aggregation params for the current bucket.
        Ex: ["group:30", "catalogue:10",]
        """
        return self.current_bucket.aggregations_normalised

    def get_api_filter_aggregations(self, form: Form) -> List[str]:
        """
        Called by `get_api_kwargs()` to get a value to include as
        'fitler_aggregations' in the API request.

        This is where values from the form are used to customise the API
        request.

        The API expects filter values to be supplied in a certain way: as a
        list of strings prefixed with the API field name. This function takes
        care of matching up form fields to the relevant API field name, and
        returning a list of filter strings that the API will understand.
        """
        filter_aggregations = []
        for field_name in self.dynamic_choice_fields:
            filter_name = underscore_to_camelcase(field_name)
            value = form.cleaned_data.get(field_name)
            filter_aggregations.extend((f"{filter_name}:{v}" for v in value))

        # The 'group' value is added separately, as the field is not a
        # MultipleChoiceField like the others
        filter_aggregations.append(f"group:{form.cleaned_data['group']}")
        return filter_aggregations

    def process_api_result(self, form: Form, api_result: Any):
        """
        Update `choices` values on the form's `dynamic_choice_fields` to
        reflect data included in the API's 'filter_aggregations' response.

        See also: `get_api_aggregations()`.
        """
        for value in api_result.aggregations:
            key = value.get("name")
            field_name = camelcase_to_underscore(key)
            if field_name in self.dynamic_choice_fields:
                choice_data = value.get("entries", ())
                form.fields[field_name].update_choices(
                    choice_data, selected_values=form.cleaned_data.get(field_name, ())
                )
                form[field_name].more_filter_options_available = bool(
                    value.get("docCount", 0)
                )

    def get_context_data(self, **kwargs: Any) -> Dict[str, Any]:
        context = super().get_context_data(**kwargs)
        context["selected_filters"] = self.get_selected_filters(self.form)
        self.selected_filters_count = context["selected_filters_count"] = sum(
            map(len, context["selected_filters"].values())
        )

        if self.api_result:
            paginator, page, page_range = self.paginate_api_result(
                result_list=self.api_result.hits,
                per_page=self.form.cleaned_data["per_page"],
                total_count=self.api_result.total_count,
            )
            context.update(
                paginator=paginator,
                page=page,
                page_range=page_range,
            )
        return context

    def get_selected_filters(self, form: Form) -> Dict[str, List[Tuple[str, str]]]:
        """
        Returns a dictionary of selected filters, keyed by form field name.
        Each value is a series of tuples where the first item is the 'value', and
        the second a user-freindly 'label' suitable for display in the template.
        """
        return_value = {
            field_name: form.cleaned_data[field_name]
            for field_name in self.dynamic_choice_fields
            if form.cleaned_data.get(field_name)
        }

        # Replace field 'values' with (value, label) tuples,
        # allowing both to be used in the template
        for field_name in return_value:
            field = form.fields[field_name]
            if field.configured_choice_labels:
                choice_labels = field.configured_choice_labels
            elif field.choices_updated:
                # Remove counts from the end of updated choice labels
                choice_labels = {
                    value: re.sub(r" \([0-9\,]+\)$", "", label, 0)
                    for value, label in field.choices
                }
            else:
                choice_labels = {value: label for value, label in field.choices}
            return_value[field_name] = [
                (value, choice_labels.get(value, value))
                for value in return_value[field_name]
            ]

        if filter_keyword := form.cleaned_data.get("filter_keyword"):
            return_value.update({"filter_keyword": [(filter_keyword, filter_keyword)]})

        if opening_start_date := form.cleaned_data.get("opening_start_date"):
            return_value["opening_start_date"] = [
                (
                    opening_start_date,
                    "Record opening from: " + opening_start_date.strftime("%d %m %Y"),
                )
            ]

        if opening_end_date := form.cleaned_data.get("opening_end_date"):
            return_value["opening_end_date"] = [
                (
                    opening_end_date,
                    "Record opening to: " + opening_end_date.strftime("%d %m %Y"),
                )
            ]

        if covering_date_from := form.cleaned_data.get("covering_date_from"):
            return_value["covering_date_from"] = [
                (
                    covering_date_from,
                    "Date from: " + covering_date_from.strftime("%d %m %Y"),
                )
            ]

        if covering_date_to := form.cleaned_data.get("covering_date_to"):
            return_value["covering_date_to"] = [
                (
                    covering_date_to,
                    "Date to: " + covering_date_to.strftime("%d %m %Y"),
                )
            ]

        return return_value

    def get_datalayer_data(self, request: HttpRequest) -> Dict[str, Any]:
        """
        Overrides BaseSearchView.get_datalayer_data() to include the number
        of filters selected by the user as 'customMetric2'.
        """
        data = super().get_datalayer_data(request)
        data.update(customMetric2=self.selected_filters_count)
        return data


class BaseLongFilterOptionsView(BaseFilteredSearchView):
    """
    A more specialized version `BaseFilteredSearchView` for long filters that has methods that
    only apply to a subset of views:
    """

    def get_meta_title(self) -> str:
        return f'Filter options for "{self.form_field.label}"'

    def get(self, request: HttpRequest, field_name: str) -> HttpResponse:
        """
        Handle GET requests: instantiate a form instance using
        request.GET as the data, then check if it's valid.
        """
        self.form = form = self.get_form()
        if field_name not in self.dynamic_choice_fields:
            raise Http404(
                f"'{field_name}' is not a valid field name. The value must be "
                f"one of: {self.dynamic_choice_fields}."
            )
        self.field_name = field_name
        self.bound_field = form[field_name]
        self.form_field = self.bound_field.field
        if form.is_valid():
            return self.form_valid(form)
        return self.form_invalid(form)

    def get_api_aggregations(self) -> List[str]:
        """
        Overrides get_api_aggregations() to only request
        aggregations for the form field that options have been requested for.
        """
        aggregation_name = underscore_to_camelcase(self.field_name)
        return [f"{aggregation_name}:100"]

    def get_context_data(self, **kwargs: Any) -> Dict[str, Any]:
        kwargs.update(
            field_name=self.field_name,
            bound_field=self.bound_field,
            field=self.form_field,
        )
        return super().get_context_data(**kwargs)


class CatalogueSearchView(BucketsMixin, BaseFilteredSearchView):
    api_method_name = "search"
    api_stream = Stream.EVIDENTIAL
    bucket_list = CATALOGUE_BUCKETS
    default_group = BucketKeys.COMMUNITY
    form_class = CatalogueSearchForm
    template_name = "search/catalogue_search.html"
    search_tab = SearchTabs.CATALOGUE.value
    page_type = "Catalogue search page"
    page_title = "Catalogue search"

    def get_context_data(self, **kwargs: Any) -> Dict[str, Any]:
        self.set_session_info()
        kwargs.update(
            default_geo_data={
                "lat": settings.FEATURE_GEO_LAT,
                "lon": settings.FEATURE_GEO_LON,
                "zoom": settings.FEATURE_GEO_ZOOM,
            },
            map_view_url=f'{reverse("search-catalogue")}?{urlencode({"group": BucketKeys.COMMUNITY, "views": Views.MAP})}',
<<<<<<< HEAD
            timeline_view_url=f'{reverse("search-catalogue")}?{urlencode({"group": BucketKeys.COMMUNITY, "views": Views.TIMELINE})}',
=======
            tag_view_url=f'{reverse("search-catalogue")}?{urlencode({"group": BucketKeys.COMMUNITY, "views": Views.TAG})}',
>>>>>>> 6cdcb7a0
        )
        return super().get_context_data(**kwargs)


class CatalogueSearchLongFilterView(BaseLongFilterOptionsView):
    api_method_name = "search"
    api_stream = Stream.EVIDENTIAL
    default_group = BucketKeys.COMMUNITY
    form_class = CatalogueSearchForm
    template_name = "search/long_filter_options.html"
    page_type = "Catalogue search long filter page"
    page_title = "Catalogue search long filter"

    def get_context_data(self, **kwargs: Any) -> Dict[str, Any]:
        return super().get_context_data(url_name="search-catalogue", **kwargs)<|MERGE_RESOLUTION|>--- conflicted
+++ resolved
@@ -670,11 +670,8 @@
                 "zoom": settings.FEATURE_GEO_ZOOM,
             },
             map_view_url=f'{reverse("search-catalogue")}?{urlencode({"group": BucketKeys.COMMUNITY, "views": Views.MAP})}',
-<<<<<<< HEAD
             timeline_view_url=f'{reverse("search-catalogue")}?{urlencode({"group": BucketKeys.COMMUNITY, "views": Views.TIMELINE})}',
-=======
             tag_view_url=f'{reverse("search-catalogue")}?{urlencode({"group": BucketKeys.COMMUNITY, "views": Views.TAG})}',
->>>>>>> 6cdcb7a0
         )
         return super().get_context_data(**kwargs)
 
