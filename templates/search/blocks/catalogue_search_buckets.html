<!--new form element-->
<div class="search-sort-view search-others">
    <div class="tna-container">
        <div class="tna-column tna-column--full">
            <form method="GET" class="search-sort-view__form" data-id="search-bucket-mobile" id="search-bucket-mobile">
                <h2 class="tna-heading-l search-sort-view__heading">
                    <label for="id-for-this-dropdown">Show results from:</label>
                </h2>
                <select name="group" id="id-for-this-dropdown" class="search-sort-view__form-select">
                    {% for bucket in buckets %}
                        {% if bucket.result_count != None %}
                            <option value="{{ bucket.key }}" {% if bucket.is_current %}selected{% endif %} >{{ bucket.label_with_count }}</option>
                        {%endif%}
                    {% endfor %}
                </select>

                <input type="submit" value="Update" class="search-sort-view__form-submit">

                {% if form.q.value %}
                    {{form.q.as_hidden}}
                {% endif %}
            </form>
        </div>
    </div>
</div>
<!-- end new form element-->
<<<<<<< HEAD

<nav class="search-buckets" aria-label="Record categories">
    <div class="tna-container">
        <div class="tna-column tna-column--full">
            <ul class="search-buckets__list" data-id="search-buckets-list">
                {% for bucket in buckets %}
                    {% if bucket.result_count != None %}
                        <li class="search-buckets__list-item" data-current="{% if bucket.is_current %}true{% else %}false{% endif %}">
                            <a href="?{% if form.q.value %}q={{ form.q.value }}&{% endif %}group={{ bucket.key }}" class="search-buckets__link" aria-current="{% if bucket.is_current %}true{% else %}false{% endif %}">
                                {{ bucket.label_with_count }}
                            </a>
                        </li>
                    {%endif%}
                {% endfor %}
            </ul>
        </div>
    </div>
</nav>
=======
<div class="tna-container">
<nav class="search-buckets" aria-label="Record categories">
    <ul class="search-buckets__list" data-id="search-buckets-list">
        {% for bucket in buckets %}
            {% if bucket.result_count != None %}
                <li class="search-buckets__list-item" data-current="{% if bucket.is_current %}true{% else %}false{% endif %}">
                    <a href="?{% if form.q.value %}q={{ form.q.value }}&{% endif %}group={{ bucket.key }}" class="search-buckets__link" aria-current="{% if bucket.is_current %}true{% else %}false{% endif %}">
                        {{ bucket.label_with_count }}
                    </a>
                </li>
            {%endif%}
        {% endfor %}
    </ul>
</nav>
</div>
>>>>>>> 3488c2ec
<|MERGE_RESOLUTION|>--- conflicted
+++ resolved
@@ -24,26 +24,6 @@
     </div>
 </div>
 <!-- end new form element-->
-<<<<<<< HEAD
-
-<nav class="search-buckets" aria-label="Record categories">
-    <div class="tna-container">
-        <div class="tna-column tna-column--full">
-            <ul class="search-buckets__list" data-id="search-buckets-list">
-                {% for bucket in buckets %}
-                    {% if bucket.result_count != None %}
-                        <li class="search-buckets__list-item" data-current="{% if bucket.is_current %}true{% else %}false{% endif %}">
-                            <a href="?{% if form.q.value %}q={{ form.q.value }}&{% endif %}group={{ bucket.key }}" class="search-buckets__link" aria-current="{% if bucket.is_current %}true{% else %}false{% endif %}">
-                                {{ bucket.label_with_count }}
-                            </a>
-                        </li>
-                    {%endif%}
-                {% endfor %}
-            </ul>
-        </div>
-    </div>
-</nav>
-=======
 <div class="tna-container">
 <nav class="search-buckets" aria-label="Record categories">
     <ul class="search-buckets__list" data-id="search-buckets-list">
@@ -58,5 +38,4 @@
         {% endfor %}
     </ul>
 </nav>
-</div>
->>>>>>> 3488c2ec
+</div>