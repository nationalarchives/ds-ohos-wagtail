from dataclasses import dataclass, field
from enum import StrEnum
from typing import Any, List

from django.contrib.humanize.templatetags.humanize import intcomma
from django.utils.functional import cached_property


def forTemplate(cls):
    # Enum class call in template raises error and abort with empty string
    # setting do_not_call_in_templates = True skips the call portion
    cls.do_not_call_in_templates = True
    return cls


@forTemplate
class BucketKeys(StrEnum):
    COMMUNITY = "community"
    TNA = "tna"
    NONTNA = "nonTna"


@forTemplate
class SearchTabs(StrEnum):
    ALL = "All results"
    CATALOGUE = "Catalogue results"
    WEBSITE = "Our website results"


class Aggregation(StrEnum):
    """Aggregated counts to include with response.

    Supported by /search endpoints.
    """

    TOPIC = "topic"
    COLLECTION = "collection"
    GROUP = "group"
    LEVEL = "level"
    CLOSURE = "closure"
    CATALOGUE_SOURCE = "catalogueSource"
    HELD_BY = "heldBy"
    TYPE = "type"
    COUNTRY = "country"
    LOCATION = "location"


DEFAULT_AGGREGATIONS = [
    # Aggregation.GROUP # TODO: Keep, not in scope for Ohos-Etna at this time
    # TODO:Rosetta + ":30",  # Fetch more 'groups' so that we receive counts for any bucket/tab options we might be showing.
]


@dataclass
class Bucket:
    key: str
    label: str
    description: str = None
    result_count: int = None
    is_current: bool = False
    results: List[Any] = None

    # By default, 10 items of each aggregation are requested from the API. This can be overridden by using a string in the format '{name}:{number_of_items}'
    aggregations: List[str] = field(default_factory=lambda: DEFAULT_AGGREGATIONS)

    @cached_property
    def aggregations_normalised(self) -> List[str]:
        """
        Returns a list of strings to include as the 'aggregations' option value when assembling
        an API request for this bucket. Each string must be in the format "filter-name:item-count".
        """
        values = []
        for aggregation in self.aggregations:
            bits = aggregation.split(":")
            # TODO: Keep, not in scope for Ohos-Etna at this time
            values.append(bits[0])
            # if len(bits) == 2:
            #     values.append(bits[0] + ":" + bits[1])
            # else:
            #     values.append(bits[0] + ":10")
        return values

    def __post_init__(self):
        self.aggregations = self.aggregations_normalised

    @property
    def label_with_count(self):
        if self.result_count is None:
            return self.label
        return self.label + f" ({intcomma(self.result_count)})"


@dataclass
class BucketList:
    buckets: List[Bucket]

    @property
    def current(self):
        for bucket in self.buckets:
            if bucket.is_current:
                return bucket

    def as_choices(self):
        for bucket in self.buckets:
            yield (bucket.key, bucket.label)

    def get_bucket(self, key):
        for bucket in self.buckets:
            if bucket.key == key:
                return bucket
        raise KeyError(f"Bucket matching the key '{key}' could not be found")

    def __iter__(self):
        yield from self.buckets


CATALOGUE_BUCKETS = BucketList(
    [
        Bucket(
            key=BucketKeys.COMMUNITY,
            label="Results from community collections",
            description="Results for records held at The National Archives that match your search term.",
            # TODO: Keep, not in scope for Ohos-Etna at this time
            # aggregations=DEFAULT_AGGREGATIONS + [Aggregation.COLLECTION],
            aggregations=[Aggregation.COLLECTION],
        ),
        Bucket(
            key=BucketKeys.TNA,
            label="Results from The National Archives",
            description="Results for records held at The National Archives that match your search term.",
            # TODO: Keep, not in scope for Ohos-Etna at this time
            # aggregations=DEFAULT_AGGREGATIONS
            # + [Aggregation.COLLECTION, Aggregation.LEVEL, Aggregation.CLOSURE],
            aggregations=[Aggregation.COLLECTION],
        ),
        Bucket(
            key=BucketKeys.NONTNA,
<<<<<<< HEAD
feature/HERITAGE-278-change-bucket-names
=======
>>>>>>> d7d60b00
            label="Results from other archives",
            description="Results for records held at other archives in the UK (and not at The National Archives) that match your search term.",
            # TODO: Keep, not in scope for Ohos-Etna at this time
            # aggregations=DEFAULT_AGGREGATIONS
            # + [
            #     Aggregation.COLLECTION,
            #     Aggregation.CLOSURE,
            #     Aggregation.HELD_BY,
            #     Aggregation.CATALOGUE_SOURCE,
            # ],
            aggregations=[Aggregation.COLLECTION],
        ),
    ]
)

COLLECTION_NAMES = {
    "A": "Alienation Office",
    "AB": "UK Atomic Energy Authority",
    "ACE": "Records of the Arts Council England",
    "ACT": "Government Actuary's Department",
    "ADM": "Admiralty, Navy, Royal Marines, and Coastguard",
    "AE": "Royal Commission on Historical Monuments (England)",
    "AF": "Parliamentary Boundary Commissions for England and Wales",
    "AH": "Location of Offices Bureau",
    "AHDB": "Agriculture and Horticulture Development Board",
    "AIR": "Air Ministry and Royal Air Force records",
    "AJ": "Consumer Council",
    "AK": "County Courts",
    "AM": "Parliamentary Counsel's Office",
    "AN": "British Transport Commission and the British Railways Board",
    "AO": "National Audit Office and predecessors",
    "AP": "Irish Sailors and Soldiers Land Trust",
    "AR": "The Wallace Collection",
    "ASI": "Inquiry into allegations of human rights abuse of Iraqi nationals by British troops in the aftermath of the'battle of Danny Boy' (The Al-Sweady Inquiry)",
    "ASSI": "Justices of Assize, Gaol Delivery, Oyer and Terminer, and Nisi Prius",
    "AST": "Unemployment Assistance Boards",
    "AT": "Various departments for environment, transport, communities, and local government",
    "AVIA": "Ministry of Aviation",
    "AW": "British European Airways and British Overseas Airways Corporation",
    "AX": "Local Government Boundary Commission for England",
    "AY": "Various Research Institutes and Councils",
    "B": "Bankruptcy and debt relief courts",
    "BA": "Civil Service Department",
    "BC": "Law Commission",
    "BD": "Welsh Office",
    "BE": "Iron and Steel Corporation",
    "BEIS": "Department for Business, Energy and Industrial Strategy",
    "BF": "Pensions Appeal Tribunals",
    "BH": "Hudson's Bay Company Archives",
    "BIS": "Department for Business, Innovation and Skills",
    "BJ": "Meteorological Office",
    "BK": "National Dock Labour Corporation and National Dock Labour Board",
    "BL": "Council on Tribunals and successors",
    "BLK": "Business Link",
    "BM": "Disabled Persons Employment Corporation Ltd and Remploy Ltd",
    "BN": "Department of Health and Social Security",
    "BP": "The Royal Fine Art Commission",
    "BPC": "British Potato Council",
    "BR": "British Transport Docks Board",
    "BS": "Records of defunct temporary bodies",
    "BT": "Board of Trade and successors",
    "BV": "Parole Board",
    "BW": "British Council",
    "BX": "Coal Industry Social Welfare Organisation",
    "BY": "National Portrait Gallery",
    "C": "Chancery, the Wardrobe, Royal Household, Exchequer and various commissions",
    "CA": "Countryside Agency and successors",
    "CAB": "Cabinet Office",
    "CABE": "Commission for Architecture and the Built Environment",
    "CAOG": "Crown Agents for Overseas Governments and Administrations",
    "CB": "National Playing Fields Association",
    "CCW": "Consumer Council for Water",
    "CD": "Cinematograph films",
    "CE": "British Museum",
    "CEF": "Centre for Environment, Fisheries and Aquaculture Science (Cefas)",
    "CES": "UK Commission for Employment and Skills and related bodies",
    "CF": "National Health Service hospitals",
    "CHAR": "Charity Commissioners and Charity Commission",
    "CHES": "Palatinate of Chester, including the county of Flint",
    "CHIL": "The Iraq Inquiry: the Official Records of the Public Inquiry",
    "CJ": "Northern Ireland Office",
    "CK": "Commission for Racial Equality and predecessors",
    "CL": "Certification Office for Trade Unions and Employers' Associations",
    "CLG": "Department of Communities and Local Government",
    "CM": "Property Services Agency",
    "CN": "Photographic prints and negatives extracted from various record series",
    "CO": "Colonial Office, Commonwealth and Foreign and Commonwealth Offices",
    "COAL": "National Coal Board and predecessors, and related bodies",
    "COPY": "Copyright Office and Stationers' Company",
    "COU": "National Parks Commission and the Countryside Commission",
    "CP": "Court of Common Pleas",
    "CPS": "Crown Prosecution Service",
    "CRES": "The Crown Estate and predecessors",
    "CRIM": "Central Criminal Court",
    "CSC": "Civil Service Commission",
    "CSPR": "Civil Service Pay Research Unit",
    "CT": "National Insurance Commissioners and the Social Security Commissioners",
    "CUST": "Boards of Customs, Excise, and Customs and Excise, and HM Revenue and Customs",
    "CV": "Value Added Tax Tribunals",
    "CW": "Advisory, Conciliation and Arbitration Service",
    "CWG": "Commonwealth War Graves Commission",
    "CX": "Price Commission",
    "CY": "Royal Commission on Environmental Pollution",
    "D": "Rural Development Commission and predecessors",
    "DB": "Council for National Academic Awards",
    "DC": "London Museum",
    "DD": "Local Government Boundary Commission for Wales",
    "DEFE": "Ministry of Defence",
    "DEL": "High Court of Delegates",
    "DEX": "Department for Exiting the European Union",
    "DF": "Natural History Museum",
    "DFT": "Department for Transport",
    "DG": "International Organisations",
    "DGOV": "Directgov",
    "DH": "Records of the British Library and the British Museum Library",
    "DIT": "Department for International Trade",
    "DJ": "Post Office Users' National Council",
    "DK": "National Ports Council",
    "DL": "Duchy of Lancaster",
    "DM": "Occupational Pensions Board",
    "DN": "Public Health Laboratory Service Board",
    "DO": "Dominions Office, and Commonwealth Relations and Foreign and Commonwealth Offices",
    "DPP": "Director of Public Prosecutions",
    "DR": "Civil Aviation Authority",
    "DSA": "Driving Standards Agency",
    "DSIR": "Department of Scientific and Industrial Research",
    "DT": "General Nursing Council for England and Wales",
    "DURH": "Palatinate of Durham",
    "DV": "Central Midwives Board",
    "DVLA": "Driver and Vehicle Licensing Agency",
    "DW": "Council for the Training of Health Visitors",
    "DX": "Panel of Assessors for District Nurse Training",
    "DY": "Joint Board of Clinical Nursing Studies",
    "E": "Exchequer, Office of First Fruits and Tenths, and the Court of Augmentations",
    "EA": "National Council, and Council, for Educational Technology",
    "EB": "Commission on Museums and Galleries",
    "EC": "Electoral Commission",
    "ECCL": "Ecclesiastical Commission",
    "ECG": "Export Credit Guarantee Department",
    "ED": "Department of Education and Science",
    "EDG": "Employment Department, Training Agency",
    "EF": "Health and Safety Commission and Executive",
    "EG": "Department of Energy",
    "EH": "Pay Board",
    "EJ": "Schools Council for Curriculum and Examinations",
    "EL": "Council for the Encouragement of Music and the Arts and Arts Council of Great Britain",
    "EM": "Special Commissioners of Income Tax",
    "EN": "Imperial War Museum",
    "EP": "Reviewing Committee on the Export of Works of Art",
    "ER": "Standing Civilian Courts",
    "ES": "Atomic Weapons Establishment",
    "ET": "Manpower Services Commission",
    "EV": "Science and Engineering Research Council",
    "EW": "Department of Economic Affairs",
    "EXT": "Documents and objects extracted from various record series",
    "EY": "Social Science Research Council",
    "F": "Forestry Commission",
    "FA": "Office of Gas Supply (OFGAS)",
    "FB": "Central Bureau for Educational Visits and Exchanges",
    "FCO": "Foreign and Commonwealth Office and predecessors",
    "FD": "Medical Research Council",
    "FEC": "Forfeited Estates Commission",
    "FERA": "Food and Environment Research Agency",
    "FG": "National Economic Development Council and National Economic Development Office",
    "FH": "National Bus Company",
    "FJ": "Commission for the New Towns",
    "FK": "Office of the Secretary of State for Local Government and Regional Planning",
    "FL": "Adult Literacy Resource Agency",
    "FM": "Historic Buildings and Monuments Commission for England (English Heritage)",
    "FN": "Pilotage Commission",
    "FO": "Foreign Office",
    "FP": "Health Education Council and Health Education Authority",
    "FR": "Legal Aid Board, the Legal Services Commission, and predecessors",
    "FS": "Registry of Friendly Societies",
    "FT": "Nature Conservancy, the Nature Conservancy Council and English Nature",
    "FV": "Department of Trade and Industry, 1970-1974",
    "FW": "National Curriculum Council",
    "FY": "Potato Marketing Boards",
    "GCDA": "Government Car and Despatch Agency",
    "GEO": "Government Equalities Office",
    "GFM": "Copies of captured records of the German, Italian and Japanese Governments.",
    "GIRO": "National Girobank and Predecessors",
    "GT": "General Teaching Council for England",
    "GUK": "Records of GOV.UK",
    "HA": "Natural Environment Research Council",
    "HB": "Office of Electricity Regulation",
    "HCA": "High Court of Admiralty and colonial Vice-Admiralty courts",
    "HD": "Secret Intelligence Service",
    "HE": "English National Board for Nursing, Midwifery and Health Visiting",
    "HF": "Ministry of Technology",
    "HK": "Museums Association",
    "HLG": "Ministry of Housing and Local Government",
    "HMC": "Royal Commission on Historical Manuscripts",
    "HN": "Central Computer and Telecommunications Agency",
    "HO": "Home Office",
    "HP": "National Radiological Protection Board",
    "HR": "Marshall Aid Commemoration Commission",
    "HS": "Special Operations Executive",
    "HT": "Commission for Local Administration in England",
    "HV": "Crown Estate Paving Commission",
    "HW": "Government Communications Headquarters (GCHQ)",
    "HWA": "Highways Agency",
    "HX": "Civil Service Occupational Health Service and Civil Service Occupational Health and Safety Agency",
    "HY": "Intervention Board for Agricultural Produce",
    "IBS": "Reserved for forthcoming transfer",
    "ILB": "Coroner's Inquests into the London Bombings of 7 July 2005",
    "IND": "Indexes to various series",
    "INF": "Central Office of Information",
    "IPSA": "Independent Parliamentary Standards Authority",
    "IR": "Boards of Stamps, Taxes, Excise, Stamps and Taxes, and Inland Revenue",
    "J": "Supreme Court of Judicature",
    "JA": "Department of Health",
    "JB": "Department for Work and Pensions",
    "JC": "Office of Water Services (Ofwat) and the Water Services Regulation Authority",
    "JD": "Monopolies and Mergers Commission",
    "JE": "Office of the National Lottery",
    "JF": "Department of Prices and Consumer Protection",
    "JH": "Ministry of Land and Natural Resources",
    "JK": "Office of Her Majesty's Chief Inspector of Schools in Wales",
    "JL": "Curriculum Council for Wales and the Curriculum and Assessment Authority for Wales",
    "JM": "Further Education and Higher Education Funding Councils for Wales",
    "JN": "Committee on Standards in Public Life and related bodies",
    "JP": "The Adjudicators Office",
    "JR": "Office of the Rail Regulator",
    "JS": "Further Education Funding Council for England",
    "JT": "Local Government Commission for England",
    "JUST": "Records of itinerant justices and other court records",
    "JV": "Milk Marketing Board",
    "JW": "Metrication Board",
    "JX": "Data Protection Registrar and Successors",
    "JY": "Civil Service College",
    "KA": "Office of Passenger Rail Franchising",
    "KB": "Court of King's Bench",
    "KC": "School Examinations and Assessment Council",
    "KD": "Coal Authority",
    "KE": "Royal Air Force Museum",
    "KF": "Inquiry into Exports of Defence Equipment to Iraq and Related Prosecutions (Scott Inquiry)",
    "KH": "Special Educational Needs Tribunal",
    "KJ": "Government Property Lawyers",
    "KL": "Funding Agency for Schools",
    "KM": "Food Standards Agency",
    "KN": "United Kingdom Central Council for Nursing, Midwifery and Health Visiting",
    "KP": "Advisory Committee on Legal Education and Conduct",
    "KR": "Joint Nature Conservation Committee",
    "KS": "Radiocommunications Agency",
    "KT": "Office for Standards in Education",
    "KV": "Security Service",
    "KW": "Royal Parks Agency",
    "KX": "Historic Royal Palaces Agency",
    "KY": "National Council for Vocational Qualifications",
    "LAB": "Departments responsible for labour and employment matters",
    "LAR": "Land Registry",
    "LB": "Combined Tax Tribunal",
    "LC": "Lord Chamberlain and other officers of the Royal Household",
    "LCO": "Lord Chancellor's Office",
    "LD": "Office of Fair Trading",
    "LE": "The Court Service and Successors",
    "LEO": "Lyons Inquiry into Local Government",
    "LEV": "Inquiry into the Culture, Practices and Ethics of the Press (Leveson Inquiry)",
    "LF": "Office of Telecommunications (Oftel)",
    "LH": "Women's National Commission",
    "LITV": "Inquiry into the death of Alexander Litvinenko: Evidence, Correspondence and Report",
    "LJ": "Council for the Central Laboratory of the Research Councils",
    "LK": "Police Complaints Authority and Police Complaints Board",
    "LM": "Department of Transport",
    "LN": "Building Societies Commission",
    "LO": "Law Officers' Department",
    "LOC": "London 2012 Organising Committee of the Olympic and Paralympic Games (LOCOG)",
    "LP": "Department of the Environment, Transport and the Regions",
    "LR": "Office of the Auditors of Land Revenue",
    "LRRO": "Land Revenue Records and Enrolments",
    "LS": "Lord Steward, the Board of Green Cloth",
    "LSIS": "Learning and Skills Improvement Service",
    "LT": "Lands Tribunal",
    "LV": "Friendly Societies Commission",
    "LX": "Contributions Agency",
    "LY": "Child Maintenance and Enforcement Commission",
    "MAF": "Agriculture, Fisheries and Food Departments",
    "MCA": "Maritime and Coastguard Agency",
    "MEPO": "Metropolitan Police Office",
    "MF": "Maps and plans extracted to flat storage from various departments",
    "MFC": "Maps and plans extracted to flat storage from various departments formerly held at the Public Record Office, Chancery Lane",
    "MFQ": "Maps and plans extracted to flat storage from various departments held at the Public Record Office, Kew",
    "MH": "Ministry of Health",
    "MHRA": "Medicines and Healthcare Products Regulatory Agency",
    "MINT": "Royal Mint",
    "MJ": "Ministry of Justice",
    "MM": "Millennium Commission",
    "MONW": "Royal Commission on Ancient and Historical Monuments in Wales and Monmouthshire",
    "MPA": "Chancery: maps and plans extracted to flat storage",
    "MPAA": "Chancery: maps and plans extracted to extra large flat storage",
    "MPB": "Exchequer: maps and plans extracted to flat storage",
    "MPBB": "Exchequer: maps and plans extracted to extra large flat storage",
    "MPC": "Duchy of Lancaster: maps and plans extracted to flat storage",
    "MPCC": "Duchy of Lancaster: maps and plans extracted to extra large flat storage",
    "MPD": "Treasury: maps and plans extracted to flat storage",
    "MPDD": "Treasury: maps and plans extracted to extra large flat storage",
    "MPE": "Land Revenue Records and Enrolments: maps and plans extracted to flat storage",
    "MPEE": "Land Revenue Records and Enrolments: maps and plans extracted to extra large flat storage",
    "MPF": "State Paper Office: maps and plans extracted to flat storage",
    "MPFF": "State Paper Office: maps and plans extracted to extra large flat storage",
    "MPG": "Colonial Office: maps and plans extracted to flat storage",
    "MPGG": "Colonial Office: maps and plans extracted to extra large flat storage",
    "MPH": "War Office: maps and plans extracted to flat storage",
    "MPHH": "War Office: maps and plans extracted to extra large flat storage",
    "MPI": "Maps and plans extracted to flat storage from records of departments not assigned an individual map extract prefix",
    "MPII": "Maps and plans extracted to extra large flat storage from records of departments not assigned an individual map prefix",
    "MPK": "Foreign Office: maps and plans extracted to flat storage",
    "MPKK": "Foreign Office: maps and plans extracted to extra large flat storage",
    "MPL": "Court of Common Pleas: maps and plans extracted to flat storage",
    "MPLL": "Court of Common Pleas: maps and plans extracted to extra large flat storage",
    "MPM": "Flat maps and drawings of special interest",
    "MPN": "Court of King's Bench: maps and plans extracted to flat storage",
    "MPNN": "Court of King's Bench: maps and plans extracted to extra large flat storage",
    "MPO": "Forestry Commission maps and plans",
    "MPP": "Cabinet Office flat maps",
    "MPQ": "Privy Council: maps and plans extracted to flat storage",
    "MPQQ": "Privy Council: maps and plans extracted to extra large flat storage",
    "MPR": "RAIL flat maps",
    "MPS": "British Transport Historical Record Office: maps, plans and surveys",
    "MPT": "British Transport Commission: maps and plans extracted to flat storage",
    "MPZ": "Maps and plans extracted from records of various departments",
    "MR": "Maps and plans extracted to rolled storage from various departments",
    "MRC": "Maps and plans extracted to rolled storage from various departments formerly held at the Public Record Office, Chancery Lane",
    "MRQ": "Maps and plans extracted to rolled storage from various departments held at the Public Record Office, Kew",
    "MT": "Ministries of Transport and related bodies",
    "MUN": "Ministry of Munitions and successors",
    "NATS": "Ministry of National Service",
    "NB": "Benefits Agency",
    "NC": "National Lottery Charities Board and the Community Fund",
    "NCC": "National Consumer Council",
    "NDA": "Records of the Nuclear Decommissioning Authority and its predecessors",
    "NDO": "National Debt Office",
    "NE": "Central Council for Education and Training in Social Work",
    "NF": "Registry of Trade Unions and Employers Associations",
    "NG": "National Gallery",
    "NH": "Countryside Council for Wales",
    "NIA": "National Insurance Audit Department",
    "NICO": "National Incomes Commission",
    "NJ": "Office of Manpower Economics",
    "NK": "Department of Trade and Industry (1983-2007)",
    "NL": "Independent Commission on the Voting System",
    "NMM": "National Maritime Museum",
    "NOMS": "National Offender Management Service",
    "NP": "Office of the President of Social Security Appeal Tribunals, Medical Appeal Tribunals and Vaccine Damage Tribunals and Independent Tribunal Service",
    "NPL": "National Physical Laboratory",
    "NR": "Central Rail Users Consultative Committee",
    "NSC": "National Savings Committee, the Post Office Savings Department and the Department for National Savings",
    "NT": "Inquiry into the Matters Arising from the Death of Stephen Lawrence",
    "NV": "Department for Education and Employment",
    "NW": "Interception of Communications Act Commissioner",
    "NX": "Security Service Act Commissioner",
    "NY": "Intelligence Services Act Commissioner",
    "OBS": "Obsolete lists and indexes",
    "OCM": "Ofcom (the Office of Communications)",
    "OD": "Department of Technical Co-operation, and successive Overseas Development bodies",
    "OLD": "Olympic Lottery Distributor",
    "OPG": "Office of the Public Guardian",
    "OS": "Ordnance Survey of Great Britain",
    "OSA": "Office of the Schools Adjudicator",
    "PALA": "Records of the Palace Court",
    "PB": "Teacher Training Agency and Successors",
    "PC": "Privy Council",
    "PCAP": "Judicial Committee of the Privy Council",
    "PCOM": "Prison Commission and Home Office Prison Department",
    "PCGN": "Permanent Committee on Geographic Names",
    "PD": "New Millennium Experience Company",
    "PEV": "Court of the Honour of Peveril",
    "PF": "Department for Culture, Media and Sport",
    "PH": "Central Council for Education and Training in Social Work",
    "PHSO": "Parliamentary and Health Service Ombudsman",
    "PIN": "Ministry of Pensions and National Insurance",
    "PITA": "Inquiry into Human Tissue Analysis in UK Nuclear Facilities (Redfern Inquiry)",
    "PJ": "Department of Trade, 1974-1983",
    "PL": "Palatinate of Lancaster",
    "PMG": "Paymaster General's Office and predecessors",
    "PN": "Inquiry into BSE",
    "POST": "Royal Mail Group plc and predecessors",
    "POWE": "Ministry of Power",
    "PP": "Keeper of the Privy Purse",
    "PREM": "Prime Minister's Office",
    "PRIS": "King's Bench, Fleet, and Marshalsea prisons",
    "PRO": "Domestic Records of the Public Record Office, Gifts, Deposits, Notes and Transcripts",
    "PROB": "Prerogative Court of Canterbury",
    "PSO": "Keeper of the Privy Seal",
    "PT": "Public Trustee Office",
    "PV": "Department of Industry (1974-1983)",
    "PWLB": "Loan Commissioners and the Public Works Loan Board",
    "PX": "Postal Services Commission",
    "PY": "Office of Gas and Electricity Markets (OFGEM)",
    "QAB": "Queen Anne's Bounty",
    "QAPS": "Archive Production Services: material sent off-site for storage",
    "QFA": "Supplementary Finding Aids from The National Archives",
    "QLIB": "Resource Centre and Library stores material sent off-site for storage",
    "QLX": "List and Index Society store material sent off-site for storage",
    "QPR": "Pipe Roll Society stock sent off-site for storage",
    "RAIL": "Pre-nationalisation railway companies, pre-nationalisation canal and related companies",
    "RB": "Adult Learning Inspectorate",
    "RC": "Learning and Skills Council",
    "RD": "Environment Agency",
    "RECO": "Ministry of Reconstruction",
    "REQ": "Court of Requests",
    "RF": "Insolvency Service",
    "RG": "General Register Office, Social Survey Department, and Office of Population Censuses and Surveys",
    "RGO": "Royal Greenwich Observatory",
    "RH": "Department for Children, Schools and Families and Successor",
    "RJ": "Department created in anticipation of records to be transferred",
    "RM": "Royal Botanic Gardens, Kew",
    "RP": "Radio Authority",
    "RS": "Records originally intended for this code are now in JT",
    "RT": "Commission for Africa",
    "RV": "Report of the Committee of Privy Counsellors appointed to consider authorised procedures for the interrogation of persons suspected of terrorism (Parker Inquiry)",
    "RW": "The National Archives",
    "SA": "Commission for Judicial Appointments and Successors",
    "SB": "The Pensions Regulator",
    "SC": "Special Collections: records of various departments, arranged according to type",
    "SCOT": "Scottish Administration",
    "SD": "Zahid Mubarek Inquiry",
    "SE": "Chemical Regulations Directorate",
    "SF": "Statistics Commission",
    "SFO": "Serious Fraud Office",
    "SH": "Equal Opportunities Commission",
    "SJ": "Gas and Electricity Consumer Council (Energywatch)",
    "SK": "Consumer Council for Postal Services (PostWatch)",
    "SL": "Inquests into the deaths of Diana, Princess of Wales, and Emad El-Din Mohamed Abdel Moneim Fayed",
    "SLC": "Student Loans Company Ltd",
    "SO": "Signet Office",
    "SP": "State Paper Office, including papers of the Secretaries of State up to 1782",
    "SR": "Department for Business, Enterprise and Regulatory Reform",
    "ST": "Department for Innovation, Universities and Skills",
    "STAC": "Court of Star Chamber and of other courts",
    "STAT": "Stationery Office",
    "SU": "Department of Energy and Climate Change",
    "SUPP": "Ministry of Supply and successors and the Ordnance Board",
    "SW": "Natural England",
    "T": "HM Treasury",
    "TCB": "Post Office telegraph and telephone service",
    "TCC": "Post Office Corporation (Telecommunications Division)",
    "TCD": "British Telecommunications (public corporation)",
    "TCK": "Private collections of telecommunications related records held by BT Archives",
    "TG": "Tate Gallery",
    "TITH": "Tithe Commission and successors",
    "TR": "Tribunals Service",
    "TS": "Treasury Solicitor and HM Procurator General's Department",
    "TV": "Television Authority and the Independent Broadcasting Authority",
    "UGC": "Higher Education Funding Council for England",
    "UKSC": "The Supreme Court of the United Kingdom",
    "UKTI": "UK Trade & Investment (UKTI)",
    "VC": "The Victoria Climbié Inquiry",
    "VCA": "Vehicle Certification Agency",
    "VL": "Central Veterinary Laboratory and Veterinary Laboratories Agency",
    "VOSA": "Vehicle and Operator Services Agency",
    "WA": "National Assembly for Wales",
    "WALE": "Legal Records Relating to Wales",
    "WARD": "Court of Wards and Liveries",
    "WM": "National Weights and Measures Laboratory",
    "WO": "War Office, Armed Forces, Judge Advocate General, and related bodies",
    "WORK": "Office of Works and successors",
    "ZBOX": "Unfinished and unpublished texts, calendars and finding aids",
    "ZHC": "Publications of the House of Commons",
    "ZHL": "Publications of the House of Lords",
    "ZJ": "London Gazettes",
    "ZLIB": "British Transport Historical Records Office: publications",
    "ZMAP": "Maps and plans formerly held by the Public Record Office Library",
    "ZOS": "Publications of the Ordnance Survey of Great Britain",
    "ZPER": "British Transport Historical Records Office library: periodicals",
    "ZSPC": "British Transport Historical Records Office library: publications",
    "ZWEB": "Regularly Archived Government Websites",
}

COLLECTION_CHOICES = tuple(
    (k, f"{k} - {v}") for k, v in sorted(COLLECTION_NAMES.items(), key=lambda x: x[1])
)


@forTemplate
class LevelKeys(StrEnum):
    LEVEL_1 = "Department"
    LEVEL_2 = "Division"
    LEVEL_3 = "Series"
    LEVEL_4 = "Sub-series"
    LEVEL_5 = "Sub-sub-series"
    LEVEL_6 = "Piece"
    LEVEL_7 = "Item"


@forTemplate
class NonTNALevelKeys(StrEnum):
    LEVEL_1 = "Fonds"
    LEVEL_2 = "Sub-fonds"
    LEVEL_3 = "Sub-sub-fonds"
    LEVEL_4 = "Sub-sub-sub-fonds"
    LEVEL_5 = "Series"
    LEVEL_6 = "Sub-series"
    LEVEL_7 = "Sub-sub-series"
    LEVEL_8 = "Sub-sub-sub-series"
    LEVEL_9 = "File"
    LEVEL_10 = "Item"
    LEVEL_11 = "Sub-item"


LEVELS = (
    "Division",
    "Lettercode",
    "Series",
    "Sub-series",
    "Sub-sub-series",
    "Item",
    "Piece",
)

LEVEL_CHOICES = tuple((level, level) for level in LEVELS)


@forTemplate
class Display(StrEnum):
    """Display type to support veiw, template."""

    LIST = "list"
    GRID = "grid"


@forTemplate
class VisViews(StrEnum):
    """Data visualisation View types to support django view, template."""

    LIST = "list"
    MAP = "map"
    TIMELINE = "timeline"
    TAG = "tag"


@forTemplate
class TagTypes(StrEnum):
    """Tag types values defined by @template.details.enrichment keys"""

    LOCATION = "loc"
    PERSON = "per"
    ORGANISATION = "org"
    MISCELLANEOUS = "misc"
    DATE = "date"


@forTemplate
class TimelineTypes(StrEnum):
    """The timeline view types that can be displayed"""

    CENTURY = "century"  # for items distributed by century
    DECADE = "decade"  # for items distributed by decade for a century
    YEAR = "year"  # for items distributed by year for a decade


TYPE_NAMES = {
    "business": "Business",
    "family": "Family",
    "manor": "Manor",
    "organisation": "Organisation",
    "person": "Person",
}

TYPE_CHOICES = tuple(
    (k, f"{v}") for k, v in sorted(TYPE_NAMES.items(), key=lambda x: x[1])
)

TNA_URLS = {
    "discovery_browse": "https://discovery.nationalarchives.gov.uk/browse/r/h",
    "tna_accessions": "https://www.nationalarchives.gov.uk/accessions",
    "discovery_rec_default_fmt": "https://discovery.nationalarchives.gov.uk/details/r/{id}",
    "discovery_rec_archon_fmt": "https://discovery.nationalarchives.gov.uk/details/a/{id}",
    "discovery_rec_creators_fmt": "https://discovery.nationalarchives.gov.uk/details/c/{id}",
}

CLOSURE_CLOSED_STATUS = [
    "Closed Or Retained Document, Closed Description",
    "Closed Or Retained Document, Open Description",
]<|MERGE_RESOLUTION|>--- conflicted
+++ resolved
@@ -135,10 +135,6 @@
         ),
         Bucket(
             key=BucketKeys.NONTNA,
-<<<<<<< HEAD
-feature/HERITAGE-278-change-bucket-names
-=======
->>>>>>> d7d60b00
             label="Results from other archives",
             description="Results for records held at other archives in the UK (and not at The National Archives) that match your search term.",
             # TODO: Keep, not in scope for Ohos-Etna at this time
