--- conflicted
+++ resolved
@@ -412,11 +412,8 @@
 )
 # show pages upto the page number set by this value
 FEATURE_PAGE_LIMIT = os.getenv("FEATURE_PAGE_LIMIT", "1")
-<<<<<<< HEAD
 # max number of records the API search returns
 FEATURE_RECORD_LIMIT = os.getenv("FEATURE_RECORD_LIMIT", "5000")
-=======
 
 # Not in scope for OHOS
-FEATURE_ENABLE_API_V2 = False
->>>>>>> 8d34118b
+FEATURE_ENABLE_API_V2 = False