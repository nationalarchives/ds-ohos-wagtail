{% extends "base.html" %}

<<<<<<< HEAD
{% load static %}
{% load wagtailcore_tags %}
{% load datalayer_tags %}

{% block extra_gtm_js %}
{{ page | datalayer:request | json_script:"datalayer" }}

<script>
    dataLayer = JSON.parse(document.getElementById('datalayer').textContent);
</script>
{% endblock extra_gtm_js %}
=======
{% load wagtailcore_tags static %}
>>>>>>> 89e53427

{% block body_class %}template-homepage{% endblock %}

{% block content %}

    {% include 'includes/generic-intro.html' %}

    <div class="container pt-4">
        {% for block in page.body %}
            <div class="row">
                {% include_block block %}
            </div>
        {% endfor %}
    </div>
{% endblock content %}

{% block extra_js %}
    <script src="{% static 'scripts/home_page.js' %}"></script>
{% endblock %}<|MERGE_RESOLUTION|>--- conflicted
+++ resolved
@@ -1,6 +1,5 @@
 {% extends "base.html" %}
 
-<<<<<<< HEAD
 {% load static %}
 {% load wagtailcore_tags %}
 {% load datalayer_tags %}
@@ -12,9 +11,6 @@
     dataLayer = JSON.parse(document.getElementById('datalayer').textContent);
 </script>
 {% endblock extra_gtm_js %}
-=======
-{% load wagtailcore_tags static %}
->>>>>>> 89e53427
 
 {% block body_class %}template-homepage{% endblock %}
 
