--- conflicted
+++ resolved
@@ -1,79 +1,6 @@
 {% load search_tags %}
 <!--sort by form-->
 <div class="search-sort-view">
-<<<<<<< HEAD
-    <form method="GET" class="search-sort-view__form search-sort-view__mobile" data-id="sort-form-mobile" id="catalogue-sort-form-mobile" data-search-type="{{ view.search_tab }}" data-search-bucket="{{ buckets.current.label }}" data-search-filter-name="Sort results" data-search-filter-value="">
-        <h2 class="tna-heading-l search-sort-view__heading sr-only">
-            <label for="id_sort_mobile">Sort by</label>
-        </h2>
-        {{ form.sort.errors }}
-        {% render_sort_input form=form id_suffix="mobile" %}
-
-        {# render hidden inputs for fields controlled by other forms #}
-        {% render_fields_as_hidden form exclude='sort' %}
-
-        <input type="submit" value="Sort by" class="search-sort-view__form-submit">
-    </form>
-</div>
-
-<div class="search-filters" data-search-filters>
-    {% comment %} Hidden on archive & creator as they currently have no filters  {% endcomment %}
-
-
-    <form method="GET" data-id="filters-form"  id="catalogue-filters-form">
-
-        <div class="search-filters__header">
-            <h2 class="tna-heading-l search-filters__heading">Filters</h2>
-            <input type="submit" value="Update" class="search-filters__submit">
-        </div>
-
-        {% comment %}
-         {% if form.group.value == 'tna' %}
-            <div class="search-filters__form-block">
-                TODO make this a django form element
-                <input type="checkbox" class="search-filters__checkbox" id="online-only" name="online-only">
-                <label for="online-only" class='search-filters__label'>Show online records only</label>
-                <input type="submit" value="Update" class="search-filters__submit">
-            </div>
-            {% endif %}
-        {% endcomment %}
-
-        {% comment %} {% if form.filter_keyword %} {% endcomment %}
-        {% if form.group.value == bucketkeys.TNA.value or form.group.value == bucketkeys.NONTNA.value %}
-            <div class="search-filters__form-block">
-                <label for="{{form.filter_keyword.id_for_label}}" class="tna-heading-s search-filters__label--block">Search within results</label>
-                {{ form.filter_keyword }}
-                {{ form.filter_keyword.errors }}
-                <input type="submit" value="Search" class="tna-button">
-            </div>
-        {% endif %}
-
-        <div class="search-filters__form-block">
-            <h3 class="tna-heading-m sr-only">Edit filters</h3>
-
-            {% if form.group.value == 'community' or  form.group.value == 'tna' or form.group.value == 'nonTna' %}
-                <div class="search-filters__section">
-                    <fieldset role="group" aria-describedby="from-date">
-                        <legend>
-                            <h4 class="tna-heading-s search-filters__section-heading" id="record_covering_date">Dates</h4>
-                        </legend>
-
-                        <span class="example-text" id="from-date">For example, 27 3 2007 or 2007</span>
-                        <div>{{ form.covering_date_from.label_tag }}</div>
-
-                        <div>
-
-                            {% if form.covering_date_from.errors %}
-                                <div
-                                    data-tracking-errors
-                                    data-filter="Dates"
-                                    data-filter-errors="{% for e in form.covering_date_from.errors.get_json_data %}{{ e.message }}{% endfor %}">
-                                    {{ form.covering_date_from.errors }}
-                                </div>
-                            {% endif %}
-                            {{ form.covering_date_from }}
-
-=======
     <form method="GET"
           class="search-sort-view__form search-sort-view__mobile"
           data-id="sort-form-mobile"
@@ -83,12 +10,12 @@
           data-search-filter-name="Sort results"
           data-search-filter-value="">
         <h2 class="tna-heading search-sort-view__heading">
-            <label for="id_sort_by_mobile">Sort by</label>
+            <label for="id_sort_mobile">Sort by</label>
         </h2>
-        {{ form.sort_by.errors }}
-        {% render_sort_by_input form=form id_suffix="mobile" %}
+        {{ form.sort.errors }}
+        {% render_sort_input form=form id_suffix="mobile" %}
         {# render hidden inputs for fields controlled by other forms #}
-        {% render_fields_as_hidden form exclude='sort_by' %}
+        {% render_fields_as_hidden form exclude='sort' %}
         <input type="submit" value="Sort by" class="search-sort-view__form-submit">
     </form>
 </div>
@@ -110,6 +37,7 @@
         <div class="govuk-accordion"
              data-module="govuk-accordion"
              id="accordion-default">
+            {% if form.group.value == bucketkeys.TNA.value or form.group.value == bucketkeys.NONTNA.value %}
             {% if form.filter_keyword %}
                 <div class="govuk-accordion__section">
                     <div class="govuk-accordion__section-header">
@@ -127,10 +55,12 @@
                                 {{ form.filter_keyword }}
                                 {{ form.filter_keyword.errors }}
                                 <input type="submit" value="Search" class="search-filters__submitleft">
+                                {% comment %} <input type="submit" value="Search" class="tna-button"> {% endcomment %}
                             </div>
                         </p>
                     </div>
                 </div>
+            {% endif %}
             {% endif %}
             <div class="search-filters__header">
                 <h2 class="tna-heading-l">Filters</h2>
@@ -207,106 +137,12 @@
                                 <span class="govuk-accordion__section-button"
                                       id="accordion-default-heading-4">Level</span>
                             </h2>
->>>>>>> 3488c2ec
                         </div>
                         <div id="accordion-default-content-4"
                              class="govuk-accordion__section-content"
                              aria-labelledby="accordion-default-heading-4">
                             {% include "search/includes/filter.html" with field=form.level %}
                         </div>
-<<<<<<< HEAD
-
-                    </fieldset>
-                </div>
-            {% endif %}
-
-
-            {% include "search/includes/filter.html" with field=form.collection %} <!--collections filter-->
-
-
-
-            {% include "search/includes/filter.html" with field=form.time_period %}
-
-            {% include "search/includes/filter.html" with field=form.topic %}
-
-            {% include "search/includes/filter.html" with field=form.format %}
-
-            {% if form.group.value != bucketkeys.NONTNA.value %}
-                {% include "search/includes/filter.html" with field=form.level %}
-            {% endif %}
-
-            {% include "search/includes/filter.html" with field=form.closure %}
-
-            {% include "search/includes/filter.html" with field=form.place %}
-
-            {% if form.group.value == 'tna' %}
-                <div class="search-filters__section">
-                    <fieldset role="group" aria-describedby="opening-start-date">
-                        <legend>
-                            <h4 class="tna-heading-s search-filters__section-heading" id="record_opening_date">Record opening date</h4>
-                        </legend>
-
-                        <div class="search-filters__opening-date-section">
-
-                            <span class="example-text" id="opening-start-date">For example, 27 3 2007 or 2007</span><br>
-                            {{ form.opening_start_date.label_tag }}
-                            {% if form.opening_start_date.errors %}
-                                <div
-                                    data-tracking-errors
-                                    data-filter="Record opening date"
-                                    data-filter-errors="{% for e in form.opening_start_date.errors.get_json_data %}{{ e.message }}{% endfor %}">
-                                    {{ form.opening_start_date.errors }}
-                                </div>
-                            {% endif %}
-                            {{ form.opening_start_date }}
-
-                        </div>
-
-                        <div class="search-filters__opening-date-section">
-
-                            {{ form.opening_end_date.label_tag }}
-                            {% if form.opening_end_date.errors %}
-                                <div
-                                    data-tracking-errors
-                                    data-filter="Record opening date"
-                                    data-filter-errors="{% for e in form.opening_end_date.errors.get_json_data %}{{ e.message }}{% endfor %}">
-                                    {{ form.opening_end_date.errors }}
-                                </div>
-                            {% endif %}
-                            {{ form.opening_end_date }}
-
-                        </div>
-
-                    </fieldset>
-                </div>
-
-            {% endif %}
-
-            {% if form.group.value == bucketkeys.NONTNA.value %}
-                {% include "search/includes/filter.html" with field=form.held_by %}
-                {% include "search/includes/filter.html" with field=form.catalogue_source %}
-            {% endif %}
-
-            {% if form.group.value == bucketkeys.CREATOR.value %}
-                {% include "search/includes/filter.html" with field=form.type %}
-                {% include "search/includes/filter.html" with field=form.country %}
-            {% endif %}
-
-            {% if form.group.value == bucketkeys.ARCHIVE.value %}
-                {% include "search/includes/filter.html" with field=form.location %}
-            {% endif %}
-        </div>
-
-        {# render hidden inputs for fields controlled by other forms #}
-        {% render_fields_as_hidden form include='q group sort' %}
-
-        <input type="submit" value="Update" class="search-filters__submit">
-
-    </form>
-
-    {% comment %} {% include './search_export_and_share.html' %} {% endcomment %}
-</div>
-=======
                     </div>
                 {% endif %}
                 <div class="govuk-accordion__section">
@@ -322,6 +158,7 @@
                         {% include "search/includes/filter.html" with field=form.closure %}
                     </div>
                 </div>
+                {% include "search/includes/filter.html" with field=form.place %}
                 {% if form.group.value == 'tna' or form.group.value == 'digitised' %}
                     <div class="search-filters__accordion-section">
                         <fieldset role="group" aria-describedby="record_opening_date">
@@ -370,13 +207,6 @@
                     {% include "search/includes/filter.html" with field=form.held_by %}
                     {% include "search/includes/filter.html" with field=form.catalogue_source %}
                 {% endif %}
-                {% if form.group.value == bucketkeys.CREATOR.value %}
-                    {% include "search/includes/filter.html" with field=form.type %}
-                    {% include "search/includes/filter.html" with field=form.country %}
-                {% endif %}
-                {% if form.group.value == bucketkeys.ARCHIVE.value %}
-                    {% include "search/includes/filter.html" with field=form.location %}
-                {% endif %}
                 <input type="submit" value="Update" class="search-filters__submit">
             </div>
         </div>
@@ -393,5 +223,4 @@
     {# render hidden inputs for fields controlled by other forms #}
     {% render_fields_as_hidden form include='q group sort_by sort_order' %}
 </form>
-{% comment %} {% include './search_export_and_share.html' %} {% endcomment %}
->>>>>>> 3488c2ec
+{% comment %} {% include './search_export_and_share.html' %} {% endcomment %}