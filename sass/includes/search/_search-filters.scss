--- conflicted
+++ resolved
@@ -81,15 +81,7 @@
     &__submit {
         @extend .search-button;
         display: block;
-<<<<<<< HEAD
-        margin-left: auto;
-
-        &:not(&__heading) {
-            margin-top: 0.5rem;
-        }
-=======
         margin-top: 1.2em;
->>>>>>> ff55bfd6
     }
 
     &__label,
