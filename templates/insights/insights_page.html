--- conflicted
+++ resolved
@@ -1,6 +1,6 @@
 {% extends 'base.html' %}
 
-<<<<<<< HEAD
+{% load static %}
 {% load wagtailcore_tags %}
 {% load datalayer_tags sections_tags %}
 
@@ -11,10 +11,6 @@
     dataLayer = JSON.parse(document.getElementById('datalayer').textContent);
 </script>
 {% endblock extra_gtm_js %}
-=======
-{% load wagtailcore_tags static %}
-{% load sections_tags %}
->>>>>>> 89e53427
 
 {% block content %}
     {% include 'includes/generic-intro.html' %}
