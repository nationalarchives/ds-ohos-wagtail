{
  "name": "ds-wagtail",
  "description": "## Local development",
  "private": true,
  "scripts": {
    "compile:css": "sass --quiet-deps --load-path=node_modules sass/etna.scss:templates/static/css/dist/etna.css",
    "compile:js": "webpack --config webpack.config.js --mode=production",
    "compile": "npm run compile:css && npm run compile:js",
    "dev:css": "sass --load-path=node_modules --watch sass/etna.scss:templates/static/css/dist/etna.css",
    "dev:js": "webpack --config webpack.config.js --mode=development --watch",
    "dev": "npm run dev:css & npm run dev:js",
    "test": "jest --coverage",
    "lint": "prettier --check '{scripts,sass}/**/*.{scss,js}' && stylelint 'sass/**/*.scss' && eslint 'scripts/**/*.js'",
    "lint:fix": "prettier --write '{scripts,sass}/**/*.{scss,js}' && stylelint --fix 'sass/**/*.scss' && eslint --fix 'scripts/**/*.js'"
  },
  "repository": {
    "type": "git",
    "url": "git+https://github.com/nationalarchives/ds-wagtail.git"
  },
  "keywords": [],
  "author": "",
  "license": "ISC",
  "bugs": {
    "url": "https://github.com/nationalarchives/ds-wagtail/issues"
  },
  "homepage": "https://github.com/nationalarchives/ds-wagtail#readme",
  "devDependencies": {
    "@babel/core": "~7.23",
    "@babel/preset-env": "~7.23",
    "babel-loader": "~9.1",
    "jest": "~29.7",
    "jest-environment-jsdom": "~29.7",
    "prettier": "~3.1",
    "sass": "~1.69",
    "stylelint": "^15.10.3",
    "stylelint-config-standard-scss": "^11.0.0",
    "stylelint-selector-bem-pattern": "^3.0.1",
    "webpack": "~5.89",
    "webpack-cli": "~5.1"
  },
  "dependencies": {
<<<<<<< HEAD
    "@nationalarchives/frontend": "0.1.43",
=======
    "@nationalarchives/frontend": "^0.1.25-prerelease",
    "d3": "^7.9.0",
>>>>>>> f0c12d30
    "jquery": "~3.7",
    "leaflet": "^1.9.4",
    "leaflet.markercluster": "^1.5.3",
    "openseadragon": "~4.1"
  },
  "jest": {
    "testEnvironment": "jest-environment-jsdom"
  }
}<|MERGE_RESOLUTION|>--- conflicted
+++ resolved
@@ -39,12 +39,8 @@
     "webpack-cli": "~5.1"
   },
   "dependencies": {
-<<<<<<< HEAD
-    "@nationalarchives/frontend": "0.1.43",
-=======
     "@nationalarchives/frontend": "^0.1.25-prerelease",
     "d3": "^7.9.0",
->>>>>>> f0c12d30
     "jquery": "~3.7",
     "leaflet": "^1.9.4",
     "leaflet.markercluster": "^1.5.3",
