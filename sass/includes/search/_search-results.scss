.search-results {
    &__icon {
        font-size: 2rem;
        margin-right: 1.25rem;
        color: $color__grey-500;
    }

    &__metadata {
        border-bottom: 2px solid $color__grey-300;
        font-size: 1rem;

        &-count {
            margin-bottom: 0.5rem;

            &-highlight {
                font-weight: bold;
            }
        }
        @media only screen and (max-width: $screen__sm) {
            padding-left: 0.5rem;
        }
    }

    &__selected-filters {
        display: flex;
        padding-left: 0;
        flex-wrap: wrap;

        @media only screen and (max-width: $screen__sm) {
            display: none; // hiding on mobile
        }

        &-item {
            list-style: none;
            display: inline-block;
            color: #000;
            padding: 0.3rem 0.7rem 0.3rem 0.5rem;
            border: 1px solid black;
            border-radius: 0.3rem;
            margin-right: 0.5rem;
            margin-top: 0.5rem;

            &-link {
                display: inline-block;
                width: 1rem;
                height: 1rem;
                background-image: url("/static/images/icons/close.svg");
                background-repeat: no-repeat;
                background-size: 1rem;
                background-position: center;
                vertical-align: middle;
            }

            &-remove-all {
                @extend .search-results__selected-filters-item;
                border: 0;
                list-style: none;
                padding-left: 0;
                padding-right: 0;

                &-link {
                    color: $color__navy;

                    &:visited {
                        color: $color__navy;
                    }
                }
            }
        }
    }

    &__list {
        list-style: none;
        margin-top: 1.5rem;
        padding-left: 0;

        &--grid {
            @extend .search-results__list;

            @media only screen and (min-width: 57rem) {
                // Using flex here, as grid doesn't work for dynamic elements in IE11. Grid on IE11 requires a specific column and row set for every child element as 'auto' for columns and rows does not work.
                display: flex;
                flex-wrap: wrap;
            }
        }
    }

    &__export,
    &__share {
        &-container {
            background-color: $color__grey-500;
            border: 1px solid $color__grey-400;
            padding: 1rem;
            margin-bottom: 1rem;
            display: flex;
            justify-content: space-between;
        }

        &-link {
            color: $color__navy;

            &:visited,
            &:hover {
                color: $color__navy;
            }
        }

        &-icon {
            margin-left: auto;
            margin-right: 1rem;
            height: 35px;
            width: 35px;
        }
    }

    &__filter-button {
        background-color: $color__white;
        text-decoration: underline;
        border: 0;
        padding: 0;
        cursor: pointer;
<<<<<<< HEAD
        margin-top: 2rem;
=======
        margin-top: 0;
        margin-left: 4rem;
>>>>>>> 3488c2ec
        position: relative;
        font-weight: bold;

        &:focus {
            outline: 5px solid $color__focus-outline-light-bg;
        }

        @media only screen and (max-width: $screen__xl) {
            background: $color__black;
            color: $color__white;
<<<<<<< HEAD
            width: 100%;
=======
            margin-left: 0.5rem;
            width: 96%;
>>>>>>> 3488c2ec
            padding: 0.8rem;
        }

        &::before {
            position: absolute;
            left: -14px;
            bottom: 7px;
            content: " ";
            height: 10px;
            width: 10px;
            // background-image: url('/static/images/icons/triangle-right.svg');
            background-repeat: no-repeat;
            background-size: 100%;

            @media only screen and (max-width: $screen__md) {
                background-image: none;
            }
        }

        &[aria-expanded="true"] {
            &::before {
                // background-image: url('/static/images/icons/triangle-down.svg');
                @media only screen and (max-width: $screen__md) {
                    background-image: none;
                }
            }
        }
    }

    &__explainer {
        margin-left: 1rem;
        margin-right: 1rem;
        margin-bottom: 1rem;
        display: none; // hiding on mobile
        @media only screen and (min-width: #{$screen__md + 1px}) {
            margin-left: 2rem;
            margin-right: 2rem;
            display: block;
            padding-top: 1rem;
        }
    }

    &__tags-list {
        margin-top: 1em;
        margin-bottom: 1em;
        list-style: none;
        display: flex;
        flex-wrap: wrap;
        padding: 0;
        gap: 0.75rem;
    }
}

.filter-indicator {
    background: #fc0;
    color: #1d2124;
    padding: 0.4rem 1rem;
    text-decoration: none;
    margin-left: 0.8rem;
    border-radius: 5px;
    display: inline-block;
}<|MERGE_RESOLUTION|>--- conflicted
+++ resolved
@@ -119,12 +119,8 @@
         border: 0;
         padding: 0;
         cursor: pointer;
-<<<<<<< HEAD
-        margin-top: 2rem;
-=======
         margin-top: 0;
         margin-left: 4rem;
->>>>>>> 3488c2ec
         position: relative;
         font-weight: bold;
 
@@ -135,12 +131,9 @@
         @media only screen and (max-width: $screen__xl) {
             background: $color__black;
             color: $color__white;
-<<<<<<< HEAD
-            width: 100%;
-=======
             margin-left: 0.5rem;
+            // width: 100%;
             width: 96%;
->>>>>>> 3488c2ec
             padding: 0.8rem;
         }
 
