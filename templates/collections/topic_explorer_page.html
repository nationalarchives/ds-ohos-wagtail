--- conflicted
+++ resolved
@@ -3,10 +3,6 @@
 {% load i18n %}
 {% load static %}
 {% load wagtailcore_tags %}
-<<<<<<< HEAD
-
-=======
->>>>>>> e0a35f37
 
 {% block content %}
     {% include 'includes/generic-intro.html' %}
@@ -77,10 +73,6 @@
         </div>
     {% endif %}
      </div>
-<<<<<<< HEAD
-
-=======
->>>>>>> e0a35f37
 
 {% endblock %}
 
