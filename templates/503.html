<<<<<<< HEAD
{% load static wagtailuserbar wagtailcore_tags wagtailsettings_tags %}

=======
{% load static %}
>>>>>>> ff227849
<!DOCTYPE html>
<html class="no-js" lang="en">
    <head>
        <meta charset="utf-8"/>
        <title>Site Maintenance - The National Archives</title>
        <meta name="description" content=""/>
        <meta name="viewport" content="width=device-width, initial-scale=1"/>

        <link rel="stylesheet" type="text/css" href="{% static 'css/dist/etna.css' %}">

        {% if show_cookie_notice %}
            <link rel="stylesheet" type="text/css" href="{% static 'cookie-consent/ds-cookie-consent.css' %}">
        {% endif %}

        {% if cookies_permitted %}
            {% include 'includes/gtm-script.html' %}
        {% endif %}

        {# Google Fonts #}
        <link rel="preconnect" href="https://fonts.gstatic.com">
        <link href="https://fonts.googleapis.com/css2?family=Open+Sans:ital,wght@0,400;0,700;1,400;1,700&family=Roboto:ital,wght@0,400;0,500;0,700;1,400;1,500;1,700&display=swap"
            rel="stylesheet">
        <script>document.documentElement.className = document.documentElement.className.replace(/\bno-js\b/g, '') + ' js ';</script>
    </head>

    <body class="template-404">
        {% if show_cookie_notice %}
            {% include 'includes/cookie-consent.html' %}
        {% endif %}

        {% if cookies_permitted %}
            {% include 'includes/gtm-no-script.html' %}
        {% endif %}

        <main id="maincontent">
            <div class="maintenance">
                <h1 class="maintenance__heading">Sorry, our website is temporarily down for maintenance</h1>
                <p class="maintenance__text">Please try again in a few minutes</p>
                <p class="maintenance__text maintenance__text--small">
                    Follow us on <a href="https://twitter.com/UkNatArchives" rel="noopener noreferrer">Twitter</a> for updates
                </p>
                <img src="{% static 'images/tna-blk-logo.svg' %}" class="maintenance__logo-image" alt=""/>
            </div>
        </main>

        {% if show_cookie_notice %}
            <script src="{% static 'scripts/cookie_consent.js' %}"></script>
        {% endif %}
    </body>
</html><|MERGE_RESOLUTION|>--- conflicted
+++ resolved
@@ -1,9 +1,4 @@
-<<<<<<< HEAD
-{% load static wagtailuserbar wagtailcore_tags wagtailsettings_tags %}
-
-=======
 {% load static %}
->>>>>>> ff227849
 <!DOCTYPE html>
 <html class="no-js" lang="en">
     <head>
