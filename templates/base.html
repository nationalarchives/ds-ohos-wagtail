<<<<<<< HEAD
{% load static wagtailuserbar wagtailcore_tags wagtailsettings_tags cookie_tags %}<!DOCTYPE html>
=======
{% load static wagtailuserbar wagtailcore_tags wagtailsettings_tags %}<!DOCTYPE html>
>>>>>>> e0a35f37
{% get_settings %}
<html class="no-js" lang="en">
    <head>
        <meta charset="utf-8" />
        <title>
            {% block title_prefix %}
                {% if form.errors %}Error: {% endif %}
            {% endblock %}
            {% block title %}
                {% firstof page.seo_title page.title meta_title "Untitled" %}
            {% endblock %}
            {% block title_suffix %}
                {% wagtail_site as current_site %}
                 - {{ current_site.site_name }}
            {% endblock %}
        </title>
        <meta name="description" content="" />
        <meta name="viewport" content="width=device-width, initial-scale=1" />

        {# Global stylesheets #}
        <link rel="stylesheet" type="text/css" href="{% static 'css/dist/etna.css' %}">

<<<<<<< HEAD
        {# Cookie consent #}
        {% if FEATURE_COOKIE_BANNER_ENABLED %}
=======
        {% if show_cookie_notice %}
>>>>>>> e0a35f37
            <link rel="stylesheet" type="text/css" href="{% static 'cookie-consent/ds-cookie-consent.css' %}">
        {% endif %}

        {% block extra_css %}
            {# Override this in templates to add extra stylesheets #}
        {% endblock %}

        {% block extra_gtm_js %}
            {# Override this in templates to add extra javascript to be used by GTM #}
        {% endblock %}

<<<<<<< HEAD
        {% if request.COOKIES.cookies_policy|cookie_use_permitted %}
=======
        {% if cookies_permitted %}
>>>>>>> e0a35f37
            {% include 'includes/gtm-script.html' %}
        {% endif %}

        {# Google Fonts #}
        <link rel="preconnect" href="https://fonts.gstatic.com">
        <link href="https://fonts.googleapis.com/css2?family=Open+Sans:ital,wght@0,400;0,700;1,400;1,700&family=Roboto:ital,wght@0,400;0,500;0,700;1,400;1,500;1,700&family=Roboto+Mono&display=swap"
            rel="stylesheet">


        <script>document.documentElement.className = document.documentElement.className.replace(/\bno-js\b/g, '') + ' js ';</script>

        {# Adobe Fonts #}
        <link rel="preconnect" href="https://use.typekit.net">
        <link rel="stylesheet" href="https://use.typekit.net/hkj3kuz.css">

        {# Favicon #}
        <link rel="shortcut icon" type="image/x-icon" href="{% static 'images/favicon.png' %}">
        <link rel="icon" type="image/x-icon" href="{% static 'images/favicon.png' %}">
    </head>

    <body class="{% block body_class %}{% endblock %}">
<<<<<<< HEAD
        {% if FEATURE_COOKIE_BANNER_ENABLED %}
=======
        {% if show_cookie_notice %}
>>>>>>> e0a35f37
            {% include 'includes/cookie-consent.html' %}
        {% endif %}
        <a href="#maincontent" class="skip-to-content-link sr-only sr-only-focusable" data-link="Skip to main content">Skip to main content</a>

<<<<<<< HEAD
        {% if request.COOKIES.cookies_policy|cookie_use_permitted %}
=======
        {% if cookies_permitted %}
>>>>>>> e0a35f37
            {% include 'includes/gtm-no-script.html' %}
        {% endif %}

        {% block header %}
            {% include 'includes/header.html' %}
        {% endblock %}

<<<<<<< HEAD
        {% if FEATURE_BETA_BANNER_ENABLED and request.COOKIES.beta_banner_dismissed != "true" %}
=======
        {% if show_beta_banner %}
>>>>>>> e0a35f37
            {% include 'includes/beta-banner.html' %}
        {% endif %}

        {% block main %}
            <main id="maincontent">
                {% block content %}{% endblock %}
            </main>
        {% endblock %}

        {% block footer %}
            {% include 'includes/footer.html' %}
        {% endblock %}

        {% block extra_js %}
            {# Override this in templates to add extra javascript #}
        {% endblock %}
        <script src="{% static 'scripts/global_search.js' %}"></script>
        <script src="{% static 'scripts/hamburger_menu.js' %}"></script>
<<<<<<< HEAD
        {% if FEATURE_COOKIE_BANNER_ENABLED %}
            <script src="{% static 'scripts/cookie_consent.js' %}"></script>
        {% endif %}
        {% if FEATURE_BETA_BANNER_ENABLED %}
=======
        {% if show_cookie_notice %}
            <script src="{% static 'scripts/cookie_consent.js' %}"></script>
        {% endif %}
        {% if show_beta_banner %}
>>>>>>> e0a35f37
            <script src="{% static 'scripts/beta_banner.js' %}"></script>
        {% endif %}
    </body>
</html><|MERGE_RESOLUTION|>--- conflicted
+++ resolved
@@ -1,8 +1,4 @@
-<<<<<<< HEAD
-{% load static wagtailuserbar wagtailcore_tags wagtailsettings_tags cookie_tags %}<!DOCTYPE html>
-=======
 {% load static wagtailuserbar wagtailcore_tags wagtailsettings_tags %}<!DOCTYPE html>
->>>>>>> e0a35f37
 {% get_settings %}
 <html class="no-js" lang="en">
     <head>
@@ -25,12 +21,7 @@
         {# Global stylesheets #}
         <link rel="stylesheet" type="text/css" href="{% static 'css/dist/etna.css' %}">
 
-<<<<<<< HEAD
-        {# Cookie consent #}
-        {% if FEATURE_COOKIE_BANNER_ENABLED %}
-=======
         {% if show_cookie_notice %}
->>>>>>> e0a35f37
             <link rel="stylesheet" type="text/css" href="{% static 'cookie-consent/ds-cookie-consent.css' %}">
         {% endif %}
 
@@ -42,11 +33,7 @@
             {# Override this in templates to add extra javascript to be used by GTM #}
         {% endblock %}
 
-<<<<<<< HEAD
-        {% if request.COOKIES.cookies_policy|cookie_use_permitted %}
-=======
         {% if cookies_permitted %}
->>>>>>> e0a35f37
             {% include 'includes/gtm-script.html' %}
         {% endif %}
 
@@ -68,20 +55,12 @@
     </head>
 
     <body class="{% block body_class %}{% endblock %}">
-<<<<<<< HEAD
-        {% if FEATURE_COOKIE_BANNER_ENABLED %}
-=======
         {% if show_cookie_notice %}
->>>>>>> e0a35f37
             {% include 'includes/cookie-consent.html' %}
         {% endif %}
         <a href="#maincontent" class="skip-to-content-link sr-only sr-only-focusable" data-link="Skip to main content">Skip to main content</a>
 
-<<<<<<< HEAD
-        {% if request.COOKIES.cookies_policy|cookie_use_permitted %}
-=======
         {% if cookies_permitted %}
->>>>>>> e0a35f37
             {% include 'includes/gtm-no-script.html' %}
         {% endif %}
 
@@ -89,11 +68,7 @@
             {% include 'includes/header.html' %}
         {% endblock %}
 
-<<<<<<< HEAD
-        {% if FEATURE_BETA_BANNER_ENABLED and request.COOKIES.beta_banner_dismissed != "true" %}
-=======
         {% if show_beta_banner %}
->>>>>>> e0a35f37
             {% include 'includes/beta-banner.html' %}
         {% endif %}
 
@@ -112,17 +87,10 @@
         {% endblock %}
         <script src="{% static 'scripts/global_search.js' %}"></script>
         <script src="{% static 'scripts/hamburger_menu.js' %}"></script>
-<<<<<<< HEAD
-        {% if FEATURE_COOKIE_BANNER_ENABLED %}
-            <script src="{% static 'scripts/cookie_consent.js' %}"></script>
-        {% endif %}
-        {% if FEATURE_BETA_BANNER_ENABLED %}
-=======
         {% if show_cookie_notice %}
             <script src="{% static 'scripts/cookie_consent.js' %}"></script>
         {% endif %}
         {% if show_beta_banner %}
->>>>>>> e0a35f37
             <script src="{% static 'scripts/beta_banner.js' %}"></script>
         {% endif %}
     </body>
