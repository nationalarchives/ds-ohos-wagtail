--- conflicted
+++ resolved
@@ -30,21 +30,12 @@
     "babel-loader": "~9.1",
     "jest": "~29.7",
     "jest-environment-jsdom": "~29.7",
-<<<<<<< HEAD
-    "prettier": "~3.1",
-    "sass": "~1.69",
-    "stylelint": "^15.10.3",
-    "stylelint-config-standard-scss": "^11.0.0",
-    "stylelint-selector-bem-pattern": "^3.0.1",
-    "webpack": "~5.89",
-=======
     "prettier": "~3.2",
     "sass": "~1.76",
     "stylelint": "~16.5",
     "stylelint-config-standard-scss": "~13.1",
     "stylelint-selector-bem-pattern": "~4.0", 
     "webpack": "~5.91",
->>>>>>> a25ae1c6
     "webpack-cli": "~5.1"
   },
   "dependencies": {
