{% load static robots_meta %}

{% include 'includes/login-status.html' %}

<<<<<<< HEAD
<header class="tna-header tna-header--accent" data-module="tna-header">
=======
<header class="tna-header" data-module="tna-header">
  <div class="tna-header__exit">
    <div class="tna-container">
      <div class="tna-column tna-column--full">
        <a href="https://www.nationalarchives.gov.uk/" class="tna-header__exit-link" target="_blank" data-component-name="Banner" data-link-type="Link text" data-link="Go to the current National Archives website">
          Go to the current National Archives website<span class="tna-visually-hidden"> (opens in a new tab)</span><i class="fa-solid fa-arrow-up-right-from-square"></i>
        </a>
      </div>
    </div>
  </div>
>>>>>>> f2df8f56
  <div class="tna-container tna-header__contents">
    <div class="tna-column tna-header__logo">
      <a href="/" class="tna-header__logo-link tna-header__logo-link--href" title="OHOS - Our Heritage, Our Stories">

        {# logo-ohos isn't a vector image in the design file #}
        <img src="{% static 'images/logo-ohos.png' %}" alt="">

        <span class="tna-header__logo-label">Our Heritage, Our Stories</span>
        <span class="tna-header__logo-strapline">Beta</span>
      </a>
    </div>
    <div class="tna-column tna-column--flex-1- tna-header__navigation-toggle">
      <!-- POPULATED BY JAVASCRIPT IF ENABLED -->
    </div>
    {% if settings.core.SiteSettings.main_menu_items %}
    <nav class="tna-column tna-column--flex-1 tna-column--full-small tna-column--full-tiny tna-header__navigation" aria-label="Main site navigation">
      <ul class="tna-header__navigation-items">
        {% for item in settings.core.SiteSettings.main_menu_items %}
          <li class="tna-header__navigation-item">
            <a href="{{ item.url }}" class="tna-header__navigation-item-link{% if item.is_active %} tna-header__navigation-item-link--selected{% endif %}">
              {{ item.label }}
            </a>
          </li>
        {% endfor %}
      </ul>
    </nav>
    {% endif %}
  </div>
</header><|MERGE_RESOLUTION|>--- conflicted
+++ resolved
@@ -2,20 +2,7 @@
 
 {% include 'includes/login-status.html' %}
 
-<<<<<<< HEAD
-<header class="tna-header tna-header--accent" data-module="tna-header">
-=======
 <header class="tna-header" data-module="tna-header">
-  <div class="tna-header__exit">
-    <div class="tna-container">
-      <div class="tna-column tna-column--full">
-        <a href="https://www.nationalarchives.gov.uk/" class="tna-header__exit-link" target="_blank" data-component-name="Banner" data-link-type="Link text" data-link="Go to the current National Archives website">
-          Go to the current National Archives website<span class="tna-visually-hidden"> (opens in a new tab)</span><i class="fa-solid fa-arrow-up-right-from-square"></i>
-        </a>
-      </div>
-    </div>
-  </div>
->>>>>>> f2df8f56
   <div class="tna-container tna-header__contents">
     <div class="tna-column tna-header__logo">
       <a href="/" class="tna-header__logo-link tna-header__logo-link--href" title="OHOS - Our Heritage, Our Stories">
