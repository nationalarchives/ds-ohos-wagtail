--- conflicted
+++ resolved
@@ -26,13 +26,8 @@
                       action="{% url 'account_login' %}" id="analytics-sign-in">
                     {% csrf_token %}
 
-<<<<<<< HEAD
                     {% if form.non_field_errors or form.errors %}
-                        <div class="tna-form__error-summary" role="alert">
-=======
-                    {% if form.errors %}
                         <div class="tna-form__error-summary" role="alert" id="analytics-error-message">
->>>>>>> 418b3bdf
                             <h2>There is a problem.</h2>
                             {% if not form.non_field_errors %}
                                 <p>Check the highlighted fields below.</p>
