--- conflicted
+++ resolved
@@ -24,10 +24,8 @@
 
     {% with search_tab=searchtabs.CATALOGUE.value %}
 
-<<<<<<< HEAD
         {% include './blocks/search_results_hero.html' %}
-=======
-        {% if buckets.current.result_count %}
+        {% comment %} {% if buckets.current.result_count %}
 
                 {% if form.group.value == 'tna' %}
                     <p class="search-results__explainer">Results for records held at The National Archives that match your search term.</p>
@@ -49,23 +47,18 @@
                     <p class="search-results__explainer">Archives across the UK that match your search term.</p>
                 {% endif %}
 
-        {% endif %}
->>>>>>> a583dd61
+        {% endif %} {% endcomment %}
 
         {% if buckets_contain_results %}
             {% include './blocks/catalogue_search_buckets.html' %}
         {% endif %}
 
         {% if buckets.current.result_count > 0 %}
-<<<<<<< HEAD
             <div class="tna-container">
                 <div class="tna-column tna-column--full">
                     {% include './blocks/search_sort_and_view_options.html' %}
                 </div>
             </div>
-=======
-            {% include './blocks/search_sort_and_view_options.html' %}
->>>>>>> a583dd61
         {% endif %}
 
         {% if buckets.current.result_count > 0 or form.errors %}
