{% extends "base.html" %}

{% load datalayer_tags search_tags humanize %}

{% block extra_gtm_js %}
    {% render_gtm_datalayer view %}
{% endblock extra_gtm_js %}
{% block breadcrumb %}
{% endblock %}
{% block content %}

    {%  with search_tab=searchtabs.ALL.value%}
        {% include './blocks/search_results_hero.html' %}
    {% endwith  %}

    {% if buckets.tna.result_count > 0 or buckets.nonTna.result_count > 0 or buckets.creator.result_count > 0 %}
<div class="tna-container">
    <p class="search-results__explainer">Results for everything across our catalogue and website that matches your search term.</p>
</div>

    <div class="container-fluid tna-!--margin-top-l tna-container">
    <section class="featured-search__website-results">
        <header class="featured-search__website-results__head">
            <h2 class="tna-heading-l featured-search__website-results__heading">Catalogue results</h2>
        </header>
    </section>
    </div>

    <div class="tna-container">
    <div id="search-results-title" class="featured-search__results">

        {% if buckets.tna.result_count > 0 %}
            {% include './blocks/featured-search__results-block.html' with bucket=buckets.tna %}
        {% endif %}

        {% if buckets.nonTna.result_count > 0 %}
            {% include './blocks/featured-search__results-block.html' with bucket=buckets.nonTna %}
        {% endif %}

        {% if buckets.creator.result_count > 0 %}
            {% include './blocks/featured-search__record-creator.html' with bucket=buckets.creator %}
        {% endif %}
    </div>
    </div>
    {% endif %}

<<<<<<< HEAD
=======
    {% if website_result_count %}
        <div class="container-fluid tna-!--margin-top-l tna-container">
        <section class="featured-search__website-results">
            <header class="featured-search__website-results__head">
                <h2 class="tna-heading-l featured-search__website-results__heading">Website results</h2>
                <a href="/search/website?q={{ search_query|iriencode }}" class="featured-search__website_results-link">
                        See all{% if search_query %} relevant{% endif %} website results ({{ website_result_count }})
                </a>
            </header>

            <div class="row">
            <ul class="featured-search__website-results-list">
                {% for result in website_results %}
                    {% include "search/blocks/native_website_result--grid.html" with heading_tag='h3' %}
                {% endfor %}
            </ul>
            </div>
        </section>
        </div>
    {% endif %}

>>>>>>> 360dbd3c
    {% if not result_count %}
        {% include './blocks/no_results.html' %}
    {% endif %}
{% endblock %}<|MERGE_RESOLUTION|>--- conflicted
+++ resolved
@@ -44,30 +44,6 @@
     </div>
     {% endif %}
 
-<<<<<<< HEAD
-=======
-    {% if website_result_count %}
-        <div class="container-fluid tna-!--margin-top-l tna-container">
-        <section class="featured-search__website-results">
-            <header class="featured-search__website-results__head">
-                <h2 class="tna-heading-l featured-search__website-results__heading">Website results</h2>
-                <a href="/search/website?q={{ search_query|iriencode }}" class="featured-search__website_results-link">
-                        See all{% if search_query %} relevant{% endif %} website results ({{ website_result_count }})
-                </a>
-            </header>
-
-            <div class="row">
-            <ul class="featured-search__website-results-list">
-                {% for result in website_results %}
-                    {% include "search/blocks/native_website_result--grid.html" with heading_tag='h3' %}
-                {% endfor %}
-            </ul>
-            </div>
-        </section>
-        </div>
-    {% endif %}
-
->>>>>>> 360dbd3c
     {% if not result_count %}
         {% include './blocks/no_results.html' %}
     {% endif %}
