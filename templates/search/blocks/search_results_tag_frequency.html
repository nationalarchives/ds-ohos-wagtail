{% load search_tags %}

<div class="tag-frequency">
    <div class="tag-frequency__tags">
        <p class="tag-frequency__title">Filter by:</p>
        <ul class="tag-frequency__tags-list">
            <li>
<<<<<<< HEAD
                <a href="{% tag_type_url tag_type=tag_type.LOCATION|upper %}#tagTop" class="ohos-tag ohos-tag--location">
=======
                <a href="{% tag_type_url tag_type=tag_type.LOCATION|upper %}" class="ohos-tag ohos-tag--location">
>>>>>>> 5d861628
                    <span class="ohos-tag__inner">
                        Location
                        {% if form.chart_data_type.value == 'LOC' %}
                            <i class="fa-solid fa-xmark"></i>
                        {% endif %}
                    </span>
                </a>
            </li>

            <li>
<<<<<<< HEAD
                <a href="{% tag_type_url tag_type=tag_type.PERSON|upper %}#tagTop" class="ohos-tag ohos-tag--person">
=======
                <a href="{% tag_type_url tag_type=tag_type.PERSON|upper %}" class="ohos-tag ohos-tag--person">
>>>>>>> 5d861628
                    <span class="ohos-tag__inner">
                        Person
                        {% if form.chart_data_type.value == 'PER' %}
                            <i class="fa-solid fa-xmark"></i>
                        {% endif %}
                    </span>
                </a>
            </li>

            <li>
<<<<<<< HEAD
                <a href="{% tag_type_url tag_type=tag_type.ORGANISATION|upper %}#tagTop" class="ohos-tag ohos-tag--organisation">
=======
                <a href="{% tag_type_url tag_type=tag_type.ORGANISATION|upper %}" class="ohos-tag ohos-tag--organisation">
>>>>>>> 5d861628
                    <span class="ohos-tag__inner">
                        Organisation
                        {% if form.chart_data_type.value == 'ORG' %}
                            <i class="fa-solid fa-xmark"></i>
                        {% endif %}
                    </span>
                </a>
            </li>

            <li>
<<<<<<< HEAD
                <a href="{% tag_type_url tag_type=tag_type.MISCELLANEOUS|upper %}#tagTop" class="ohos-tag ohos-tag--misc">
=======
                <a href="{% tag_type_url tag_type=tag_type.MISCELLANEOUS|upper %}" class="ohos-tag ohos-tag--misc">
>>>>>>> 5d861628
                    <span class="ohos-tag__inner">
                        Miscellaneous
                        {% if form.chart_data_type.value == 'MISC' %}
                            <i class="fa-solid fa-xmark"></i>
                        {% endif %}
                    </span>
                </a>
            </li>
        </ul>
    </div>

    <form method="GET" class="tag-frequency__form" data-js-form-tag-frequency>

        <div id="tag-frequency-chart" class="tag-frequency__chart"></div>

        <div class="tag-frequency__form-controls">
            {# Button is hidden by default as there is nothing to apply by default. When the state changes, the button is made visible with JS #}
            <button type="submit" class="ohos-tag ohos-tag--black" hidden data-js-tag-frequency-apply>
                <span class="ohos-tag__inner">Apply filters</span>
            </button>

            {# Clear filters button is made visible when there is an initial set of filters #}
            <button type="button" class="ohos-tag ohos-tag--black" hidden data-js-tag-frequency-clear>
                <span class="ohos-tag__inner">Clear filters</span>
            </button>
        </div>

    </form>



    <div class="tag-frequency__info">
        <i class="tag-frequency__info-icon fa-solid fa-circle-info"></i>
        <div>
            <p>This view shows the top 20 AI generated related tags for your search. <a href="#">Find out more about our use of AI.</a></p>
        </div>
    </div>
</div><|MERGE_RESOLUTION|>--- conflicted
+++ resolved
@@ -4,12 +4,10 @@
     <div class="tag-frequency__tags">
         <p class="tag-frequency__title">Filter by:</p>
         <ul class="tag-frequency__tags-list">
-            <li>
-<<<<<<< HEAD
+
+          
                 <a href="{% tag_type_url tag_type=tag_type.LOCATION|upper %}#tagTop" class="ohos-tag ohos-tag--location">
-=======
-                <a href="{% tag_type_url tag_type=tag_type.LOCATION|upper %}" class="ohos-tag ohos-tag--location">
->>>>>>> 5d861628
+
                     <span class="ohos-tag__inner">
                         Location
                         {% if form.chart_data_type.value == 'LOC' %}
@@ -20,11 +18,9 @@
             </li>
 
             <li>
-<<<<<<< HEAD
+
                 <a href="{% tag_type_url tag_type=tag_type.PERSON|upper %}#tagTop" class="ohos-tag ohos-tag--person">
-=======
-                <a href="{% tag_type_url tag_type=tag_type.PERSON|upper %}" class="ohos-tag ohos-tag--person">
->>>>>>> 5d861628
+
                     <span class="ohos-tag__inner">
                         Person
                         {% if form.chart_data_type.value == 'PER' %}
@@ -35,11 +31,9 @@
             </li>
 
             <li>
-<<<<<<< HEAD
+
                 <a href="{% tag_type_url tag_type=tag_type.ORGANISATION|upper %}#tagTop" class="ohos-tag ohos-tag--organisation">
-=======
-                <a href="{% tag_type_url tag_type=tag_type.ORGANISATION|upper %}" class="ohos-tag ohos-tag--organisation">
->>>>>>> 5d861628
+
                     <span class="ohos-tag__inner">
                         Organisation
                         {% if form.chart_data_type.value == 'ORG' %}
@@ -50,11 +44,9 @@
             </li>
 
             <li>
-<<<<<<< HEAD
+
                 <a href="{% tag_type_url tag_type=tag_type.MISCELLANEOUS|upper %}#tagTop" class="ohos-tag ohos-tag--misc">
-=======
-                <a href="{% tag_type_url tag_type=tag_type.MISCELLANEOUS|upper %}" class="ohos-tag ohos-tag--misc">
->>>>>>> 5d861628
+
                     <span class="ohos-tag__inner">
                         Miscellaneous
                         {% if form.chart_data_type.value == 'MISC' %}
