--- conflicted
+++ resolved
@@ -89,10 +89,7 @@
             text-decoration: none;
             font-size: 1rem;
             border: 0;
-<<<<<<< HEAD
-=======
             margin: 0 0.3125rem;
->>>>>>> e0a35f37
           }
 
           @media only screen and (max-width: $screen__md) {
