--- conflicted
+++ resolved
@@ -1,4 +1,3 @@
-import logging
 import re
 
 from typing import Any, Dict, Optional
@@ -243,30 +242,6 @@
     return max(index, 0)
 
 
-<<<<<<< HEAD
-def prevent_request_warnings(original_function):
-    """
-    If we need to test for 503s this decorator can prevent the
-    request class from throwing warnings.
-    """
-
-    def new_function(*args, **kwargs):
-        # raise logging level to CRITICAL
-        logger = logging.getLogger("django.request")
-        previous_logging_level = logger.getEffectiveLevel()
-        logger.setLevel(logging.CRITICAL)
-
-        # trigger original function that would throw warning
-        original_function(*args, **kwargs)
-
-        # lower logging level back to previous
-        logger.setLevel(previous_logging_level)
-
-    return new_function
-
-
-=======
->>>>>>> e0a35f37
 def format_link(link_html: str) -> Dict[str, str]:
     """
     Extracts iaid and text from a link HTML string, e.g. "<a href="C5789">DEFE 31</a>"
