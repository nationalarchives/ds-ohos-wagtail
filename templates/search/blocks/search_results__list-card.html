--- conflicted
+++ resolved
@@ -35,18 +35,6 @@
             {{ record.listing_description }}
         </p>
 
-<<<<<<< HEAD
-        <dl class="tna-dl tna-dl--plain tna-!--margin-bottom-s">
-            {% if form.group.value == bucketkeys.COMMUNITY.value %}
-                {% include "search/includes/results-details-community.html" %}
-            {% else %}
-                {% include "search/includes/results-details.html" %}
-            {% endif %}
-        </dl>
-
-        {% if form.group.value == bucketkeys.COMMUNITY.value %}
-            {% include 'includes/tags.html' %}
-=======
         <dl class="tna-dl tna-dl--plain">
             {% include "search/includes/results-details.html" %}
         </dl>
@@ -78,8 +66,8 @@
             <source media="(max-width: 1200px)" srcset="{{ teaser_image_large }}">
             <img src="{{ teaser_image_large.url }}" alt="" />
         </picture>
->>>>>>> 17b7cfb1
         {% endif %}
         
     </div>
+    {% endif %}
 </li>