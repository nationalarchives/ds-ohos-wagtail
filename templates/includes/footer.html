--- conflicted
+++ resolved
@@ -8,204 +8,7 @@
 
 <footer class="tna-footer tna-footer--demo">
     <div class="tna-container">
-<<<<<<< HEAD
         <nav class="tna-footer__legal tna-column tna-column--full" aria-label="General site links">
-=======
-        <div class="tna-column tna-column--flex-1 tna-column--width-1-2-medium tna-column--full-small tna-column--full-tiny tna-column--order-1">
-            <svg xmlns="http://www.w3.org/2000/svg" xml:space="preserve" class="tna-logo" style="enable-background:new 0 0 160 160" viewBox="0 0 160 160" width="96" height="96">
-                <path fill="transparent" d="M0 0h160v160H0z" class="tna-logo__background"></path>
-                <g class="tna-logo__foreground" fill="currentColor">
-                    <path d="M1.9 107.2h156.3V158H1.9v-50.8zm0-52.7h156.3v50.8H1.9V54.5zm0-52.6h77.2v50.8H1.9V1.9zm79 0h77.2v50.8H80.9V1.9zm0-1.9H0v160h160V0H80.9z"></path>
-                    <path d="M21.3 19.5h-5.4v-3h14.3v3h-5.4v18.4h-3.5zM31.6 16.5H35v9h8.4v-9h3.4v21.4h-3.4v-9.3H35v9.3h-3.4zM50.9 16.5h12.2v3h-8.8v6.1h7.4v3h-7.4v6.3h8.8v3H50.9zM19.7 69.2h3.8l6.4 12.5c.6 1.1 1.1 2.7 1.6 4h.2c-.2-1.7-.3-3.6-.3-4.8V69.2h3.5v21.4h-3.7l-6.3-12.3c-.7-1.4-1.2-2.7-1.7-4.2H23c.2 1.4.3 3.3.3 5v11.5h-3.5c-.1 0-.1-21.4-.1-21.4zM47.8 82.6l-1.7-6.3c-.3-1.1-.6-2.2-.9-3.8H45c-.3 1.6-.5 2.6-.8 3.8l-1.7 6.3h5.3zM43 69.2h4.2l6.2 21.4h-3.5l-1.5-5.2h-6.6l-1.4 5.2h-3.6L43 69.2zM57.2 72.3h-5.4v-3.1H66v3.1h-5.4v18.4h-3.4zM67.8 69.2h3.5v21.4h-3.5zM87.5 80c0-5.3-1.7-8-4.8-8-3.2 0-4.8 2.7-4.8 8 0 5.2 1.6 7.9 4.8 7.9 3.2 0 4.8-2.7 4.8-7.9m-13.3 0c0-7 3-11.1 8.5-11.1 5.4 0 8.4 4.1 8.4 11.1 0 6.9-3 11-8.4 11s-8.5-4.1-8.5-11M94.3 69.2H98l6.4 12.5c.6 1.1 1.2 2.7 1.7 4h.2c-.2-1.7-.3-3.6-.3-4.8V69.2h3.4v21.4h-3.7l-6.3-12.3c-.7-1.4-1.2-2.7-1.7-4.2h-.2c.2 1.4.3 3.3.3 5v11.5h-3.5V69.2zM122.4 82.6l-1.7-6.3c-.3-1.1-.6-2.2-.9-3.8h-.2c-.3 1.6-.5 2.6-.8 3.8l-1.7 6.3h5.3zm-4.8-13.4h4.2l6.2 21.4h-3.5l-1.5-5.2h-6.6l-1.4 5.2h-3.6l6.2-21.4zM129.9 69.2h3.5v18.4h8.4v3.1h-11.9zM26.9 135.2l-1.7-6.3c-.3-1.1-.6-2.2-.9-3.8h-.2c-.3 1.6-.5 2.6-.8 3.8l-1.7 6.3h5.3zm-4.8-13.4h4.2l6.2 21.4H29l-1.5-5.2h-6.6l-1.4 5.2h-3.6l6.2-21.4zM39.9 132.5c2.5 0 3.4-1.6 3.4-3.9 0-2.2-1-3.8-3.4-3.8h-2.7v7.7h2.7zm-6.1-10.7h6.4c4.5 0 6.7 2.4 6.7 6.6 0 3.1-1.5 5.6-3.7 6.3v.2c1 1.1 4 7.5 4.8 7.9v.5h-3.8c-1-.6-3.6-7.2-4.4-7.8h-2.5v7.8h-3.5v-21.5zM52.9 132.5c0 5.3 1.9 8 4.8 8s4-2 4-5.2l3.5.1c0 .2.1.4.1.6 0 4.4-2.1 7.5-7.5 7.5-5.2 0-8.5-3.9-8.5-11.1 0-7.1 3.3-11 8.5-11 6.4 0 7.5 4.6 7.5 7.2 0 .3 0 .7-.1.9l-3.5.1c0-3.3-1.2-5.2-4-5.2-2.9.2-4.8 2.9-4.8 8.1M68 121.8h3.5v9.1h8.3v-9.1h3.5v21.5h-3.5v-9.4h-8.3v9.4H68zM87.9 121.8h3.5v21.4h-3.5zM94.2 121.8h3.6l3.2 12.3c.5 1.9.8 3.6 1.1 5.6h.2c.3-2 .6-3.7 1.1-5.6l3.2-12.3h3.6l-6.1 21.4H100l-5.8-21.4zM112.7 121.8H125v3.1h-8.8v6h7.4v3h-7.4v6.3h8.8v3.1h-12.3zM130.4 136c0 .2-.1.5-.1.8 0 1.9.8 3.7 3.4 3.7 2.1 0 3.3-1.2 3.3-2.9 0-1.6-.7-2.4-2.2-3l-3.4-1.3c-2.4-.9-4.2-2.4-4.2-5.7 0-3.5 2.3-6.1 6.6-6.1 5.5 0 6.4 3.6 6.4 5.9 0 .3 0 .7-.1 1.1l-3.4.1c0-.2.1-.5.1-.7 0-1.7-.6-3.2-3-3.2-2.1 0-3 1.2-3 2.8 0 1.7.9 2.5 2.2 2.9l3.5 1.3c2.6 1 4.3 2.6 4.3 5.8 0 3.6-2.4 6.1-7 6.1-5.9 0-6.8-3.9-6.8-6.5 0-.3 0-.6.1-1l3.3-.1z"></path>
-                </g>
-            </svg>
-            <h2 class="tna-heading-l tna-footer__title">The National Archives</h2>
-            <address class="tna-footer__address">
-                Kew, Richmond<br>
-                TW9 4DU
-            </address>
-            <!-- <div class="tna-footer__meta">
-                <p>Open today<br>09:00—19:00</p>
-            </div> -->
-            <nav class="tna-footer__social" role="navigation" aria-label="Social links">
-                <ul class="tna-ul tna-ul--plain tna-footer__social-items">
-                    <li class="tna-footer__social-item">
-                        <a href="https://twitter.com/UKNatArchives" class="tna-footer__social-item-link">
-                            <i class="fa-brands fa-twitter"></i>
-                            <span class="tna-footer__social-item-link-text tna-visually-hidden">
-                                Twitter
-                            </span>
-                        </a>
-                    </li>
-                    <li class="tna-footer__social-item">
-                        <a href="https://www.youtube.com/c/TheNationalArchivesUK" class="tna-footer__social-item-link">
-                            <i class="fa-brands fa-youtube"></i>
-                            <span class="tna-footer__social-item-link-text tna-visually-hidden">
-                                YouTube
-                            </span>
-                        </a>
-                    </li>
-                    <li class="tna-footer__social-item">
-                        <a href="https://www.facebook.com/TheNationalArchives" class="tna-footer__social-item-link">
-                            <i class="fa-brands fa-facebook"></i>
-                            <span class="tna-footer__social-item-link-text tna-visually-hidden">
-                                Facebook
-                            </span>
-                        </a>
-                    </li>
-                    <li class="tna-footer__social-item">
-                        <a href="https://www.flickr.com/photos/nationalarchives" class="tna-footer__social-item-link">
-                            <i class="fa-brands fa-flickr"></i>
-                            <span class="tna-footer__social-item-link-text tna-visually-hidden">
-                                Flickr
-                            </span>
-                        </a>
-                    </li>
-                    <li class="tna-footer__social-item">
-                        <a href="https://www.instagram.com/nationalarchivesuk/" class="tna-footer__social-item-link">
-                            <i class="fa-brands fa-instagram"></i>
-                            <span class="tna-footer__social-item-link-text tna-visually-hidden">
-                                Instagram
-                            </span>
-                        </a>
-                    </li>
-                    <li class="tna-footer__social-item">
-                        <a href="https://www.nationalarchives.gov.uk/rss/" class="tna-footer__social-item-link">
-                            <i class="fa-solid fa-rss"></i>
-                            <span class="tna-footer__social-item-link-text tna-visually-hidden">
-                                RSS
-                            </span>
-                        </a>
-                    </li>
-                </ul>
-                </nav>
-            </div>
-            <div class="tna-footer__navigation tna-column tna-column--width-1-2 tna-column--full-medium tna-column--full-small tna-column--full-tiny tna-column--order-2 tna-column--order-4-medium tna-columns tna-columns--2 tna-columns--1-tiny">
-                <nav class="tna-footer__navigation-block tna-columns__block" aria-label="About us" role="navigation">
-                <h3 class="tna-footer__navigation-block-heading tna-heading-m">
-                About us
-                </h3>
-                <ul class="tna-footer__navigation-block-items tna-ul tna-ul--plain">
-                    <li class="tna-footer__navigation-block-item">
-                        <a href="https://www.nationalarchives.gov.uk/about/our-role/" class="tna-footer__navigation-block-item-link">
-                            Our role
-                        </a>
-                    </li>
-                    <li class="tna-footer__navigation-block-item">
-                        <a href="https://www.nationalarchives.gov.uk/about/our-role/what-we-do/our-history/" class="tna-footer__navigation-block-item-link">
-                            Our history
-                        </a>
-                    </li>
-                    <!-- <li class="tna-footer__navigation-block-item">
-                        <a href="#" class="tna-footer__navigation-block-item-link">
-                            Our collection
-                        </a>
-                    </li> -->
-                    <li class="tna-footer__navigation-block-item">
-                        <a href="https://www.nationalarchives.gov.uk/about/jobs/staff-profiles/" class="tna-footer__navigation-block-item-link">
-                            Our people
-                        </a>
-                    </li>
-                    <!-- <li class="tna-footer__navigation-block-item">
-                        <a href="#" class="tna-footer__navigation-block-item-link">
-                            How we are run
-                        </a>
-                    </li> -->
-                    <!-- <li class="tna-footer__navigation-block-item">
-                        <a href="#" class="tna-footer__navigation-block-item-link">
-                            Our research and academic collaboration
-                        </a>
-                    </li> -->
-                    <li class="tna-footer__navigation-block-item">
-                        <a href="https://www.nationalarchives.gov.uk/about/news/" class="tna-footer__navigation-block-item-link">
-                            News
-                        </a>
-                    </li>
-                    <li class="tna-footer__navigation-block-item">
-                        <a href="https://www.nationalarchives.gov.uk/contact-us/" class="tna-footer__navigation-block-item-link">
-                            Contact us
-                        </a>
-                    </li>
-                    <li class="tna-footer__navigation-block-item">
-                        <a href="https://www.nationalarchives.gov.uk/about/jobs/" class="tna-footer__navigation-block-item-link">
-                            Jobs &amp; careers
-                        </a>
-                    </li>
-                    <li class="tna-footer__navigation-block-item">
-                        <a href="https://www.nationalarchives.gov.uk/about/get-involved/" class="tna-footer__navigation-block-item-link">
-                            Get involved
-                        </a>
-                    </li>
-                </ul>
-            </nav>
-            <nav class="tna-footer__navigation-block tna-columns__block" aria-label="Our websites" role="navigation">
-                <h3 class="tna-footer__navigation-block-heading tna-heading-m">
-                    Our websites
-                </h3>
-                <ul class="tna-footer__navigation-block-items tna-ul tna-ul--plain">
-                    <li class="tna-footer__navigation-block-item">
-                        <a href="https://www.nationalarchives.gov.uk/webarchive/" class="tna-footer__navigation-block-item-link" target="_blank" title="UK Government Web Archive (opens in new tab)" rel="noreferrer noopener">
-                            UK Government Web Archive
-                            <i class="fa-solid fa-arrow-up-right-from-square"></i>
-                        </a>
-                    </li>
-                    <li class="tna-footer__navigation-block-item">
-                        <a href="https://www.legislation.gov.uk/" class="tna-footer__navigation-block-item-link" target="_blank" title="Legislation.gov.uk (opens in new tab)" rel="noreferrer noopener">
-                            Legislation.gov.uk
-                            <i class="fa-solid fa-arrow-up-right-from-square"></i>
-                        </a>
-                    </li>
-                    <li class="tna-footer__navigation-block-item">
-                        <a href="https://caselaw.nationalarchives.gov.uk/" class="tna-footer__navigation-block-item-link" target="_blank" title="Find case law (opens in new tab)" rel="noreferrer noopener">
-                            Find case law
-                            <i class="fa-solid fa-arrow-up-right-from-square"></i>
-                        </a>
-                    </li>
-                    <li class="tna-footer__navigation-block-item">
-                        <a href="https://www.thegazette.co.uk/" class="tna-footer__navigation-block-item-link" target="_blank" title="The Gazette (opens in new tab)" rel="noreferrer noopener">
-                            The Gazette
-                            <i class="fa-solid fa-arrow-up-right-from-square"></i>
-                        </a>
-                    </li>
-                </ul>
-            </nav>
-            <nav class="tna-footer__navigation-block tna-columns__block" aria-label="Quick links" role="navigation">
-                <h3 class="tna-footer__navigation-block-heading tna-heading-m">
-                    Quick links
-                </h3>
-                <ul class="tna-footer__navigation-block-items tna-ul tna-ul--plain">
-                    <li class="tna-footer__navigation-block-item">
-                        <a href="https://www.nationalarchives.gov.uk/about/press-room/" class="tna-footer__navigation-block-item-link">
-                            Press room
-                        </a>
-                    </li>
-                    <li class="tna-footer__navigation-block-item">
-                        <a href="https://www.nationalarchives.gov.uk/about/visit-us/venue-hire/" class="tna-footer__navigation-block-item-link">
-                            Venue hire
-                        </a>
-                    </li>
-                </ul>
-            </nav>
-        </div>
-        <div class="tna-column tna-column--width-1-4 tna-column--width-1-2-medium tna-column--full-small tna-column--full-tiny tna-column--order-3">
-            <div class="tna-footer__mailing-list">
-                <h3 class="tna-footer__navigation-block-heading tna-heading-m">
-                    Join the National Archives' mailing list
-                </h3>
-                <p>
-                    Subscribe for regular news, updates and priority booking for events.
-                </p>
-                <div class="tna-button-group">
-                    <a href="https://www.nationalarchives.gov.uk/contact-us/email-updates/" class="tna-button tna-button--accent" role="button">
-                        Subscribe
-                    </a>
-                </div>
-            </div>
-        </div>
-    </div>
-    <div class="tna-container">
-        <nav class="tna-footer__legal tna-column tna-column--full" aria-label="General site links" role="navigation">
->>>>>>> 94100eba
             <ul class="tna-footer__legal-items tna-ul tna-ul--plain">
                 <li class="tna-footer__legal-item">
                     <a href="https://www.nationalarchives.gov.uk/help/web-accessibility/" class="tna-footer__legal-item-link">
