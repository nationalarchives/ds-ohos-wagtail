{% extends 'base_page.html' %}

{% load static %}
{% load wagtailcore_tags %}
<<<<<<< HEAD

=======
{% load i18n %}
{% load wagtailcore_tags %}
{% load wagtailimages_tags %}
>>>>>>> e0a35f37
{% block content %}
    {% include 'includes/generic-intro.html' %}
{% if page.featured_insight %}
    <div class="container">
        <div class="featured-insight">
            {% if page.featured_insight.hero_image %}
                <div class="featured-insight__image">
                    {% if page.featured_insight.hero_image_caption %}
                    <figure>
                    {% endif %}
                    <picture>
                        {% image page.featured_insight.hero_image fill-412x361 as hero %}
                        <source media="(max-width: 480px)" srcset="{{ hero.url }}">
                        {% image page.featured_insight.hero_image fill-510x351 as hero %}
                        <source media="(max-width: 640px)" srcset="{{ hero.url }}">
                        {% image page.featured_insight.hero_image fill-510x304 as hero %}
                        <source media="(max-width: 768px)" srcset="{{ hero.url }}">
                        {% image page.featured_insight.hero_image fill-345x495 as hero %}
                        <source media="(max-width: 991px)" srcset="{{ hero.url }}">
                        {% image page.featured_insight.hero_image fill-555x367 as hero %}
                        <source media="(max-width: 1200px)" srcset="{{ hero.url }}">
                        {% if page.featured_insight.hero_image_decorative %}
                            <img src="{{ hero.url }}" alt="" />
                        {% else %}
                            <img src="{{ hero.url }}" alt="{{page.featured_insight.hero_image_alt_text}}" />
                        {% endif %}
                    </picture>
                    {% if page.featured_insight.hero_image_caption %}
                        <figcaption class="hero-image__figcaption">{{ page.featured_insight.hero_image_caption|richtext }}</figcaption>
                    </figure>
                    {% endif %}
                </div>
            {% endif %}

            <div class="featured-insight__description">
                <h2 class="featured-insight__heading">
                    <small>{% trans "Spotlight on" %}</small>
                    {{ page.featured_insight.title }}
                </h2>
                <p>{{ page.featured_insight.sub_heading }}</p>
                <a class="tna-button--dark" href="{% pageurl page.featured_insight %}">Read</a>
            </div>
        </div>
    </div>
    {% endif %}
    <div class="container" data-container-name="time-period-explorer" id="analytics-time-period-explorer">
        <div class="row">
            <div class="col-md-12">
                {% for block in page.body %}
                    {% include_block block %}
                {% endfor %}
            </div>
        </div>
        {% if FEATURE_RELATED_INSIGHTS_ON_EXPLORE_PAGES %}
        <div class="row">
            <div class="col-md-12">
                 {% for insights_page in page.related_insights %}
                <li>
                       <a href="{% pageurl insights_page %}">{{ insights_page.title }}</a>
                </li>
            {% endfor %}
            </div>
        </div>
        {% endif %}

    </div>


{% endblock %}

{% block extra_js %}
    <script src="{% static 'scripts/explorer.js' %}"></script>
{% endblock %}<|MERGE_RESOLUTION|>--- conflicted
+++ resolved
@@ -2,13 +2,9 @@
 
 {% load static %}
 {% load wagtailcore_tags %}
-<<<<<<< HEAD
-
-=======
 {% load i18n %}
 {% load wagtailcore_tags %}
 {% load wagtailimages_tags %}
->>>>>>> e0a35f37
 {% block content %}
     {% include 'includes/generic-intro.html' %}
 {% if page.featured_insight %}
