{% load static records_tags search_tags wagtailimages_tags %}

{% extended_in_operator buckets.current.key bucketkeys.INSIGHT.value bucketkeys.HIGHLIGHT.value as apply_teaser_image %}
{% if apply_teaser_image %}
    {% image record.source_page.teaser_image fill-288x172 as teaser_image_small %}
    {% image record.source_page.teaser_image fill-328x196 as teaser_image_medium %}
    {% image record.source_page.teaser_image fill-348x208 as teaser_image_large %}
    {% image record.source_page.teaser_image fill-508x304 as teaser_image_extra_large %}
{% endif %}

{% comment %} TODO downloadable, and record variables {% endcomment %}

<li class="search-results__list-card" data-iaid="{{ record.iaid }}" data-score="{{ record.score }}">

    <i class="search-results__icon fa-solid fa-file"></i>

    <div class="search-results__list-card-details">
        <h3 class="tna-heading-m">
            <a href="{% if form.group.value == bucketkeys.ARCHIVE.value %}{% record_url record level_or_archive='Archive' form_group=form.group.value %}{% else %}{% record_url record level_or_archive=record.level form_group=form.group.value %}{% endif %}" class="search-results__list-card-heading-link" data-link="{{ record.reference_prefixed_summary_title }}" data-link-type="Search results list" search-bucket="{{ buckets.current.label }}">
                {% if record.reference_number %}
                <span class="sr-only">Reference number {{ record.reference_number }}: </span>
                {% endif %}
                {{ record.summary_title }}
                {# API data required before this can be properly connected to it #}
                (Type)
            </a>
        </h3>

        <p class="search-results__list-card-description">
            {{ record.listing_description }}
        </p>

<<<<<<< HEAD
        <dl class="tna-dl tna-dl--plain tna-!--margin-bottom-s">

            {% comment %}
                Commented out as discussed on https://github.com/nationalarchives/ds-ohos-wagtail/pull/26
                This will require some additional logic once we are working with OHOS data
                {% if record.held_by %}
                    <dt>Held by</dt>
                    <dd>{{ record.held_by }}</dd>
                {% endif %}
            {% endcomment %}

            {% if record.date_created %}
                <dt>Date</dt>
                <dd>
                    <date>{{ record.date_created }}</date>
                </dd>
            {% endif %}

            {% comment %}
                Commented out as discussed on https://github.com/nationalarchives/ds-ohos-wagtail/pull/26
                This will require some additional logic once we are working with OHOS data
                {% if record.reference_number %}
                    <dt>
                        {% if form.group.value == 'archive' %}
                        Archon code
                        {% else %}
                        Reference
                        {% endif %}
                    </dt>
                    <dd>{{ record.reference_number }}</dd>
                {% endif %}

                {% if form.group.value == bucketkeys.CREATOR.value and record.type %}
                    <dt>
                        Type
                    </dt>
                    <dd>{{ record.type }}</dd>
                {% endif %}
            {% endcomment %}

            {# API data required before this can be properly connected to it #}
            <dt>Collection</dt>
            <dd>Hardcoded until API response is available</dd>

=======
        <dl class="search-results__list-card-metadata">
            {% include "search/includes/results-details.html" %}
>>>>>>> a8aab7be
        </dl>

        {% include 'includes/tags.html' %}
    </div>
</li><|MERGE_RESOLUTION|>--- conflicted
+++ resolved
@@ -30,55 +30,8 @@
             {{ record.listing_description }}
         </p>
 
-<<<<<<< HEAD
         <dl class="tna-dl tna-dl--plain tna-!--margin-bottom-s">
-
-            {% comment %}
-                Commented out as discussed on https://github.com/nationalarchives/ds-ohos-wagtail/pull/26
-                This will require some additional logic once we are working with OHOS data
-                {% if record.held_by %}
-                    <dt>Held by</dt>
-                    <dd>{{ record.held_by }}</dd>
-                {% endif %}
-            {% endcomment %}
-
-            {% if record.date_created %}
-                <dt>Date</dt>
-                <dd>
-                    <date>{{ record.date_created }}</date>
-                </dd>
-            {% endif %}
-
-            {% comment %}
-                Commented out as discussed on https://github.com/nationalarchives/ds-ohos-wagtail/pull/26
-                This will require some additional logic once we are working with OHOS data
-                {% if record.reference_number %}
-                    <dt>
-                        {% if form.group.value == 'archive' %}
-                        Archon code
-                        {% else %}
-                        Reference
-                        {% endif %}
-                    </dt>
-                    <dd>{{ record.reference_number }}</dd>
-                {% endif %}
-
-                {% if form.group.value == bucketkeys.CREATOR.value and record.type %}
-                    <dt>
-                        Type
-                    </dt>
-                    <dd>{{ record.type }}</dd>
-                {% endif %}
-            {% endcomment %}
-
-            {# API data required before this can be properly connected to it #}
-            <dt>Collection</dt>
-            <dd>Hardcoded until API response is available</dd>
-
-=======
-        <dl class="search-results__list-card-metadata">
             {% include "search/includes/results-details.html" %}
->>>>>>> a8aab7be
         </dl>
 
         {% include 'includes/tags.html' %}
