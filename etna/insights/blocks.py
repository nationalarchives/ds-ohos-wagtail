from django.conf import settings
from django.utils.html import format_html

from wagtail.core import blocks
from wagtail.images.blocks import ImageChooserBlock
from wagtail.snippets.blocks import SnippetChooserBlock

from ..images.blocks import ImageBlock
from ..media.blocks import MediaBlock
from ..paragraphs.blocks import ParagraphWithHeading
from ..quotes.blocks import QuoteBlock
from ..records.blocks import RecordChooserBlock
from ..sections.blocks import SectionBlock


class FeaturedRecordBlock(blocks.StructBlock):
    record = RecordChooserBlock()
    image = ImageBlock(
        label='Teaser image',
        required=False,
        help_text="Add an image to be displayed with the selected record.",
        template="insights/blocks/images/blog-embed__image-container.html")

    class Meta:
        icon = "archive"
        template = "insights/blocks/featured_record.html"


class FeaturedRecordsBlock(blocks.StructBlock):
    heading = blocks.CharBlock(max_length=100, required=True, label="Heading (heading level 3)")
    introduction = blocks.CharBlock(max_length=200, required=True)
    records = blocks.ListBlock(
        RecordChooserBlock,
    )

    class Meta:
        icon = "archive"
        template = "insights/blocks/featured_records.html"


class PromotedItemBlock(blocks.StructBlock):
    title = blocks.CharBlock(max_length=100, help_text="Title of the promoted page", label="Title (heading level 3)")
    category = SnippetChooserBlock("categories.Category")
    publication_date = blocks.DateBlock(
        required=False
    )
    duration = blocks.CharBlock(
        required=False,
        max_length=50,
        label="Duration/Read time",
        help_text="Podcast or video duration. Or estimated read time of article."
    )
    url = blocks.URLBlock(label="External URL", help_text="URL for the external page")
    target_blank = blocks.BooleanBlock(label=format_html("%s <p style='font-size: 11px;'>%s</p>" % (
        "Should this URL open in a new tab?",
        "Tick the box if 'yes'"
    )), required=False)
    cta_label = blocks.CharBlock(
        label="Call to action label", max_length=50,
        help_text=format_html("%s <strong>%s</strong>'." % (
            "The text displayed on the button for your URL. If your URL links to an external site, "
            + "please add the name of the site users will land on, and what they will find on this page. "
            + "For example 'Watch our short film ",
            "about Shakespeare on YouTube"
        ))
    )
    image = ImageBlock(
        label="Teaser image",
        help_text="An image used to create a teaser for the promoted page",
        template="insights/blocks/images/blog-embed__image-container.html"
    )
    description = blocks.RichTextBlock(
        features=settings.INLINE_RICH_TEXT_FEATURES,
        help_text="A description of the promoted page",
    )

    class Meta:
        template = "insights/blocks/promoted_item.html"
        help_text = "Block used promote an external page"
<<<<<<< HEAD
        icon = "fa-star"
        form_template = "form_templates/default-form-with-safe-label.html"
=======
        icon = "star"
>>>>>>> b9dfc42c


class PromotedListItemBlock(blocks.StructBlock):
    """
    Items for promoted list block.
    """

    title = blocks.CharBlock(
        required=True, max_length=100, help_text="Title of the promoted page", label="Heading (heading level 4)"
    )
    description = blocks.RichTextBlock(
        required=False,
        features=settings.INLINE_RICH_TEXT_FEATURES,
        help_text="A description of the promoted page",
    )
    url = blocks.URLBlock(required=True)

    class Meta:
        icon = "star"


class PromotedListBlock(blocks.StructBlock):
    """
    Streamfield for collating a series of links for research or interesting pages.
    """

    heading = blocks.CharBlock(required=True, max_length=100, label="Heading (heading level 3)")
    category = SnippetChooserBlock("categories.Category")
    summary = blocks.RichTextBlock(
        required=False, features=settings.INLINE_RICH_TEXT_FEATURES
    )
    promoted_items = blocks.ListBlock(PromotedListItemBlock())

    class Meta:
        icon = "list"
        label = "Promoted item list"
        template = "insights/blocks/promoted_list_block.html"


class RelatedItemBlock(blocks.StructBlock):
    title = blocks.CharBlock(max_length=100, help_text="Title of the promoted page", label="Heading (heading level 3)")
    description = blocks.TextBlock(
        help_text="A description of the promoted page",
    )
    teaser_image = ImageChooserBlock(
        help_text="An image used to create a teaser for the promoted page"
    )
    url = blocks.URLBlock(label="external URL", help_text="URL for the external page")

    class Meta:
        icon = "external-link-alt"
        help_text = "Block used promote an external page"
        template = "insights/blocks/related_item.html"


class RelatedItemsBlock(blocks.StructBlock):
    """
    Items for promoted list block.
    """

    heading = blocks.CharBlock(required=True, max_length=100, label="Heading (heading level 3)")
    description = blocks.CharBlock(required=True, max_length=100)
    related_items = blocks.ListBlock(RelatedItemBlock)

    class Meta:
        icon = "external-link-alt"
        template = "insights/blocks/related_items.html"
        block_counts = {
            "related_items": {"min_num": 1, "max_num": 1},
        }


class InsightsIndexPageStreamBlock(blocks.StreamBlock):
    paragraph = ParagraphWithHeading()


class InsightsPageStreamBlock(blocks.StreamBlock):
    featured_record = FeaturedRecordBlock()
    featured_records = FeaturedRecordsBlock()
    media = MediaBlock()
    paragraph_with_heading = ParagraphWithHeading()
    promoted_item = PromotedItemBlock()
    promoted_list = PromotedListBlock()
    quote = QuoteBlock()
    related_items = RelatedItemsBlock()
    section = SectionBlock()<|MERGE_RESOLUTION|>--- conflicted
+++ resolved
@@ -77,12 +77,7 @@
     class Meta:
         template = "insights/blocks/promoted_item.html"
         help_text = "Block used promote an external page"
-<<<<<<< HEAD
-        icon = "fa-star"
-        form_template = "form_templates/default-form-with-safe-label.html"
-=======
         icon = "star"
->>>>>>> b9dfc42c
 
 
 class PromotedListItemBlock(blocks.StructBlock):
