@use "@nationalarchives/frontend/nationalarchives/tools/typography";

/* date filters via GDS pattern */

.tna-date-input__item {
    display: inline-block;
    margin-right: 20px;
    margin-bottom: 0;

    input {
        border: 2px solid currentColor;
    }
}

.search-filters {
    background-color: $color__grey-300;
    padding: 1rem;

    &__header {
        display: flex;
        gap: 1rem;
        align-items: center;
        margin-bottom: 1rem;
<<<<<<< HEAD
    }

    &__heading {
        color: inherit;
=======
        border-top: 1px solid #8c9694;

        h2 {
            font-size: 2rem;
        }
    }

    &__heading {
        font-size: 1.3em;
        display: none;
>>>>>>> 3488c2ec
    }

    &__widget-list {
        list-style: none;
        padding-left: 0;

        &:focus {
            outline: 5px solid $color__focus-outline-light-bg;
        }
    }

    &__form-block {
        margin-bottom: 1rem;
    }

<<<<<<< HEAD
=======
    &__submit {
        @extend .search-button;
        display: block;
        margin-top: 1em;
        margin-left: auto;
    }

    &__submitleft {
        @extend .search-button;
        display: block;
        margin-top: 1em;
        // margin-left: auto;
    }

>>>>>>> 3488c2ec
    &__label,
    &__checkbox,
    &__submit {
        cursor: pointer;
    }

    &__submit {
        @extend .search-button;
        display: block;
        margin-left: auto;

        &:not(&__heading) {
            margin-top: 0.5rem;
        }
    }

    &__label {
        max-width: 80%;
        vertical-align: top;

        &--block {
            display: block;
            max-width: 100%;
            color: inherit;
            @include typography.detail-font-weight-bold;
        }
    }

    &__search {
        margin-bottom: 0.5rem;
        border: 2px solid currentColor;
        width: 100%;
        height: 3rem;
        padding: 1rem;
    }

    &__section {
        padding-bottom: 1rem;
        margin-bottom: 1rem;
        border-bottom: 1px solid $color__off-black;

        &-heading {
            @include typography.detail-font-weight-bold;
            color: inherit;
        }

        &-link {
            color: $color__navy;

            &:visited,
            &:hover {
                color: $color__navy;
            }
        }
    }

    &__checkbox {
        margin-bottom: 1rem;
        margin-right: 0.5rem;

        &:focus {
            outline: 5px solid $color__focus-outline-light-bg;
        }
    }

    &__opening-date {
        width: 5rem;

        &:focus {
            outline: 5px solid $color__focus-outline-light-bg;
        }

        &-section {
            margin-bottom: 1rem;
        }
    }

    .errorlist {
        list-style-type: none;
        font-weight: 700;
        padding: 1rem 2rem;
        background-color: #a72916;
        color: #fff;
        margin-bottom: 2rem;
    }

    button {
        border: 0;
        background: #f4f4f4;
        border-bottom: 1px solid grey;
        margin-bottom: 10px;
        padding-bottom: 10px;
        width: 100%;
        text-align: left;
        font-weight: 400;
        font-size: 1.12rem;
        cursor: pointer;
    }
}

.tna-form-group .tna-form-group:last-of-type {
    margin-bottom: 0;
}

.tna-form-group label {
    display: block;
}

.tna-date-input__label,
.input__label {
    display: block;
}

.tna-input--width-2 {
    max-width: 2.75em;
}

.tna-input--width-4 {
    max-width: 4em;
}

.example-text {
<<<<<<< HEAD
    font-size: 1rem;
=======
    color: $color__grey-600;
}

// gov uk overrides

.govuk-accordion__section-toggle-text,
.govuk-accordion__section-heading-divider {
    display: none;
}

// GDS chevrons

.govuk-accordion__show-all-text {
    margin-left: 0.5rem;
    margin-bottom: 0.5rem;
    display: inline-block;
}

.govuk-accordion__section-heading-text-focus {
    margin-right: 0.25rem;
}

.govuk-accordion-nav__chevron--down {
    -webkit-transform: rotate(180deg);
    transform: rotate(180deg);
}

.govuk-accordion-nav__chevron {
    box-sizing: border-box;
    display: inline-block;
    position: relative;
    width: 1.25rem;
    height: 1.25rem;
    border: 0.0625rem solid;
    border-radius: 50%;
    vertical-align: middle;
}

.govuk-accordion-nav__chevron::after {
    content: "";
    box-sizing: border-box;
    display: block;
    position: absolute;
    bottom: 0.3125rem;
    left: 0.375rem;
    width: 0.375rem;
    height: 0.375rem;
    -webkit-transform: rotate(-45deg);
    transform: rotate(-45deg);
    border-top: 0.125rem solid;
    border-right: 0.125rem solid;
>>>>>>> 3488c2ec
}<|MERGE_RESOLUTION|>--- conflicted
+++ resolved
@@ -21,23 +21,17 @@
         gap: 1rem;
         align-items: center;
         margin-bottom: 1rem;
-<<<<<<< HEAD
+        border-top: 1px solid #8c9694;
+
+        h2 {
+            font-size: 2rem;
+        }
     }
 
     &__heading {
         color: inherit;
-=======
-        border-top: 1px solid #8c9694;
-
-        h2 {
-            font-size: 2rem;
-        }
-    }
-
-    &__heading {
         font-size: 1.3em;
         display: none;
->>>>>>> 3488c2ec
     }
 
     &__widget-list {
@@ -53,8 +47,6 @@
         margin-bottom: 1rem;
     }
 
-<<<<<<< HEAD
-=======
     &__submit {
         @extend .search-button;
         display: block;
@@ -69,7 +61,6 @@
         // margin-left: auto;
     }
 
->>>>>>> 3488c2ec
     &__label,
     &__checkbox,
     &__submit {
@@ -192,10 +183,7 @@
 }
 
 .example-text {
-<<<<<<< HEAD
     font-size: 1rem;
-=======
-    color: $color__grey-600;
 }
 
 // gov uk overrides
@@ -246,5 +234,4 @@
     transform: rotate(-45deg);
     border-top: 0.125rem solid;
     border-right: 0.125rem solid;
->>>>>>> 3488c2ec
 }