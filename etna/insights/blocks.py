--- conflicted
+++ resolved
@@ -55,15 +55,9 @@
     cta_label = blocks.CharBlock(
         label="Call to action label", max_length=50,
         help_text=format_html("%s <strong>%s</strong>'." % (
-<<<<<<< HEAD
-            "The text displayed on the button for your URL. If your URL links to an external site, please add the "
-            "name of the site users will land on, and what they will find on this page. For example 'Watch our short "
-            "film ",
-=======
             "The text displayed on the button for your URL. If your URL links to an external site, "
             + "please add the name of the site users will land on, and what they will find on this page. "
             + "For example 'Watch our short film ",
->>>>>>> ada7b458
             "about Shakespeare on YouTube"
         ))
     )
