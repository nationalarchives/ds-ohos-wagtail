--- conflicted
+++ resolved
@@ -1,19 +1,11 @@
 .ohos-tag-container {
     position: relative;
     display: inline-block;
-<<<<<<< HEAD
-=======
 }
 
 .ohos-tag {
     display: inline-flex;
->>>>>>> afd2f10c
     border: 1px solid;
-    border-radius: 5px;
-}
-
-.ohos-tag {
-    display: inline-flex;
     font-size: 16px;
     border-radius: 5px;
 
